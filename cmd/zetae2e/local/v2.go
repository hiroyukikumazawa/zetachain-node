--- conflicted
+++ resolved
@@ -30,8 +30,7 @@
 		//e2etests.TestV2ETHWithdrawAndCallNoMessageName,
 		e2etests.TestDepositAndWithdrawName,
 	))
-
-<<<<<<< HEAD
+	//
 	//// Test happy paths for erc20 token workflow
 	//eg.Go(v2TestRoutine(conf, "erc20", conf.AdditionalAccounts.UserV2ERC20, color.FgHiBlue, deployerRunner, verbose,
 	//	e2etests.TestV2ETHDepositName, // necessary to pay fees on ZEVM
@@ -41,6 +40,7 @@
 	//	e2etests.TestV2ERC20WithdrawAndArbitraryCallName,
 	//	e2etests.TestV2ERC20WithdrawAndCallName,
 	//	e2etests.TestV2ERC20DepositAndCallNoMessageName,
+	//	e2etests.TestV2ERC20WithdrawAndCallNoMessageName,
 	//))
 	//
 	//// Test revert cases for gas token workflow
@@ -57,6 +57,7 @@
 	//		e2etests.TestV2ETHDepositAndCallRevertWithCallName,
 	//		e2etests.TestV2ETHWithdrawAndCallRevertName,
 	//		e2etests.TestV2ETHWithdrawAndCallRevertWithCallName,
+	//		e2etests.TestDepositAndCallOutOfGasName,
 	//	),
 	//)
 	//
@@ -79,57 +80,6 @@
 	//		e2etests.TestV2ERC20WithdrawAndCallRevertWithCallName,
 	//	),
 	//)
-=======
-	// Test happy paths for erc20 token workflow
-	eg.Go(v2TestRoutine(conf, "erc20", conf.AdditionalAccounts.UserV2ERC20, color.FgHiBlue, deployerRunner, verbose,
-		e2etests.TestV2ETHDepositName, // necessary to pay fees on ZEVM
-		e2etests.TestV2ERC20DepositName,
-		e2etests.TestV2ERC20DepositAndCallName,
-		e2etests.TestV2ERC20WithdrawName,
-		e2etests.TestV2ERC20WithdrawAndArbitraryCallName,
-		e2etests.TestV2ERC20WithdrawAndCallName,
-		e2etests.TestV2ERC20DepositAndCallNoMessageName,
-		e2etests.TestV2ERC20WithdrawAndCallNoMessageName,
-	))
-
-	// Test revert cases for gas token workflow
-	eg.Go(
-		v2TestRoutine(
-			conf,
-			"eth-revert",
-			conf.AdditionalAccounts.UserV2EtherRevert,
-			color.FgHiYellow,
-			deployerRunner,
-			verbose,
-			e2etests.TestV2ETHDepositName, // necessary to pay fees on ZEVM and withdraw
-			e2etests.TestV2ETHDepositAndCallRevertName,
-			e2etests.TestV2ETHDepositAndCallRevertWithCallName,
-			e2etests.TestV2ETHWithdrawAndCallRevertName,
-			e2etests.TestV2ETHWithdrawAndCallRevertWithCallName,
-			e2etests.TestDepositAndCallOutOfGasName,
-		),
-	)
-
-	// Test revert cases for erc20 token workflow
-	eg.Go(
-		v2TestRoutine(
-			conf,
-			"erc20-revert",
-			conf.AdditionalAccounts.UserV2ERC20Revert,
-			color.FgHiRed,
-			deployerRunner,
-			verbose,
-			e2etests.TestV2ETHDepositName,   // necessary to pay fees on ZEVM
-			e2etests.TestV2ERC20DepositName, // necessary to have assets to withdraw
-			e2etests.TestOperationAddLiquidityETHName, // liquidity with gas and ERC20 are necessary for reverts
-			e2etests.TestOperationAddLiquidityERC20Name,
-			e2etests.TestV2ERC20DepositAndCallRevertName,
-			e2etests.TestV2ERC20DepositAndCallRevertWithCallName,
-			e2etests.TestV2ERC20WithdrawAndCallRevertName,
-			e2etests.TestV2ERC20WithdrawAndCallRevertWithCallName,
-		),
-	)
->>>>>>> 13cfffed
 }
 
 // v2TestRoutine runs v2 related e2e tests
