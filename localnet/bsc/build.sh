--- conflicted
+++ resolved
@@ -1,13 +1,12 @@
 #!/bin/bash
 DIR="$( cd "$( dirname "$0" )" && pwd )"
-cd $DIR || exit
+cd "$DIR" || exit
 
 git clone https://github.com/bnb-chain/bsc-docker
 cp env_vars .env
 cp .env bsc-docker/.env
 
 cd bsc-docker && git pull
-<<<<<<< HEAD
 
 docker-compose -f docker-compose.bsc.yml build
 
@@ -17,7 +16,5 @@
 # # Generate genesis.json, validators & bootstrap cluster data
 # # Once finished, all cluster bootstrap data are generated at ./storage
 # docker-compose -f docker-compose.simple.bootstrap.yml run bootstrap-simple
-=======
->>>>>>> f26fbb32
 
-docker-compose -f docker-compose.bsc.yml build+ 