--- conflicted
+++ resolved
@@ -1,10 +1,6 @@
 #!/bin/bash
 DIR="$( cd "$( dirname "$0" )" && pwd )"
-<<<<<<< HEAD
-cd $DIR || exit
-=======
 cd "$DIR" || exit
->>>>>>> 2f256992
 
 git clone https://github.com/bnb-chain/bsc-docker
 cp env_vars .env
