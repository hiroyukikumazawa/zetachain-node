--- conflicted
+++ resolved
@@ -24,13 +24,6 @@
 	ErrNotFoundCoreParams      = errorsmod.Register(ModuleName, 1126, "not found chain core params")
 	ErrUnableToSendCoinType    = errorsmod.Register(ModuleName, 1127, "unable to send this coin type to a receiver chain")
 
-<<<<<<< HEAD
-	ErrInvalidAddress    = errorsmod.Register(ModuleName, 1128, "Invalid address")
-	ErrDeployContract    = errorsmod.Register(ModuleName, 1129, "Unable to deploy contract")
-	ErrUnableToUpdateTss = errorsmod.Register(ModuleName, 1130, "Unable to update TSS address")
-	ErrNotEnoughFunds    = errorsmod.Register(ModuleName, 1131, "Not enough funds")
-	ErrCannotMigrateTss  = errorsmod.Register(ModuleName, 1132, "Cannot migrate TSS funds")
-=======
 	ErrInvalidAddress    = errorsmod.Register(ModuleName, 1128, "invalid address")
 	ErrDeployContract    = errorsmod.Register(ModuleName, 1129, "unable to deploy contract")
 	ErrUnableToUpdateTss = errorsmod.Register(ModuleName, 1130, "unable to update TSS address")
@@ -45,5 +38,5 @@
 	ErrInvalidGasAmount    = errorsmod.Register(ModuleName, 1137, "invalid gas amount")
 	ErrNoLiquidityPool     = errorsmod.Register(ModuleName, 1138, "no liquidity pool")
 	ErrInvalidCoinType     = errorsmod.Register(ModuleName, 1139, "invalid coin type")
->>>>>>> ed35305f
+	ErrCannotMigrateTss    = errorsmod.Register(ModuleName, 1140, "Cannot migrate TSS funds")
 )