package crosschain

import (
	sdk "github.com/cosmos/cosmos-sdk/types"
	"github.com/zeta-chain/zetacore/common"
	"github.com/zeta-chain/zetacore/x/crosschain/keeper"
	"github.com/zeta-chain/zetacore/x/crosschain/types"
)

// InitGenesis initializes the crosschain module's state from a provided genesis
// state.
func InitGenesis(ctx sdk.Context, k keeper.Keeper, genState types.GenesisState) {
	// Params
	k.SetParams(ctx, genState.Params)

	// Set all the outTxTracker
	for _, elem := range genState.OutTxTrackerList {
		k.SetOutTxTracker(ctx, elem)
	}

	// Set all the inTxHashToCctx
	for _, elem := range genState.InTxHashToCctxList {
		k.SetInTxHashToCctx(ctx, elem)
	}

	// Set all the gasPrice
	for _, elem := range genState.GasPriceList {
		if elem != nil {
			k.SetGasPrice(ctx, *elem)
		}
	}

	// Set all the chain nonces
	for _, elem := range genState.ChainNoncesList {
		if elem != nil {
			k.SetChainNonces(ctx, *elem)
		}
	}

	// Set all the last block heights
	for _, elem := range genState.LastBlockHeightList {
		if elem != nil {
			k.SetLastBlockHeight(ctx, *elem)
		}
	}

	// Set all the cross-chain txs
	for _, elem := range genState.CrossChainTxs {
		if elem != nil {
			k.SetCctxAndNonceToCctxAndInTxHashToCctx(ctx, *elem)
		}
	}

	if genState.Tss != nil {
<<<<<<< HEAD
		k.SetTSS(ctx, *genState.Tss)
		for _, chain := range common.DefaultChainsList() {
			k.SetPendingNonces(ctx, types.PendingNonces{
				NonceLow:  0,
				NonceHigh: 0,
				ChainId:   chain.ChainId,
				Tss:       genState.Tss.TssPubkey,
			})
		}
		for _, elem := range genState.TssHistory {
			k.SetTSSHistory(ctx, elem)
=======
		if genState.Tss != nil {
			k.SetTSS(ctx, *genState.Tss)
>>>>>>> b2bca68c
		}
	}
}

// ExportGenesis returns the crosschain module's exported genesis.
func ExportGenesis(ctx sdk.Context, k keeper.Keeper) *types.GenesisState {
	var genesis types.GenesisState

	genesis.Params = k.GetParams(ctx)
	genesis.OutTxTrackerList = k.GetAllOutTxTracker(ctx)
	genesis.InTxHashToCctxList = k.GetAllInTxHashToCctx(ctx)

	// Get tss
	tss, found := k.GetTSS(ctx)
	if found {
		genesis.Tss = &tss
	}

	// Get all gas prices
	gasPriceList := k.GetAllGasPrice(ctx)
	for _, elem := range gasPriceList {
		elem := elem
		genesis.GasPriceList = append(genesis.GasPriceList, &elem)
	}

	// Get all chain nonces
	chainNoncesList := k.GetAllChainNonces(ctx)
	for _, elem := range chainNoncesList {
		elem := elem
		genesis.ChainNoncesList = append(genesis.ChainNoncesList, &elem)
	}

	// Get all last block heights
	lastBlockHeightList := k.GetAllLastBlockHeight(ctx)
	for _, elem := range lastBlockHeightList {
		elem := elem
		genesis.LastBlockHeightList = append(genesis.LastBlockHeightList, &elem)
	}

	// Get all send
	sendList := k.GetAllCrossChainTx(ctx)
	for _, elem := range sendList {
		elem := elem
		genesis.CrossChainTxs = append(genesis.CrossChainTxs, &elem)
	}

<<<<<<< HEAD
	genesis.TssHistory = k.GetAllTSS(ctx)

	return genesis
}

// TODO : Verify genesis import and export
=======
	return &genesis
}
>>>>>>> b2bca68c
<|MERGE_RESOLUTION|>--- conflicted
+++ resolved
@@ -52,7 +52,9 @@
 	}
 
 	if genState.Tss != nil {
-<<<<<<< HEAD
+		if genState.Tss != nil {
+			k.SetTSS(ctx, *genState.Tss)
+		}
 		k.SetTSS(ctx, *genState.Tss)
 		for _, chain := range common.DefaultChainsList() {
 			k.SetPendingNonces(ctx, types.PendingNonces{
@@ -64,10 +66,6 @@
 		}
 		for _, elem := range genState.TssHistory {
 			k.SetTSSHistory(ctx, elem)
-=======
-		if genState.Tss != nil {
-			k.SetTSS(ctx, *genState.Tss)
->>>>>>> b2bca68c
 		}
 	}
 }
@@ -114,14 +112,7 @@
 		genesis.CrossChainTxs = append(genesis.CrossChainTxs, &elem)
 	}
 
-<<<<<<< HEAD
 	genesis.TssHistory = k.GetAllTSS(ctx)
 
-	return genesis
-}
-
-// TODO : Verify genesis import and export
-=======
 	return &genesis
-}
->>>>>>> b2bca68c
+}