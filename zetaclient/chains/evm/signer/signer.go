package signer

import (
	"context"
	"encoding/hex"
	"fmt"
	"math/big"
	"strconv"
	"strings"
	"time"

	sdk "github.com/cosmos/cosmos-sdk/types"
	"github.com/ethereum/go-ethereum/accounts/abi"
	ethcommon "github.com/ethereum/go-ethereum/common"
	ethtypes "github.com/ethereum/go-ethereum/core/types"
	"github.com/ethereum/go-ethereum/crypto"
	"github.com/ethereum/go-ethereum/ethclient"
	"github.com/rs/zerolog"
	"github.com/rs/zerolog/log"
	"github.com/zeta-chain/protocol-contracts/pkg/contracts/evm/erc20custody.sol"

	"github.com/zeta-chain/zetacore/pkg/chains"
	"github.com/zeta-chain/zetacore/pkg/coin"
	"github.com/zeta-chain/zetacore/pkg/constant"
	crosschainkeeper "github.com/zeta-chain/zetacore/x/crosschain/keeper"
	"github.com/zeta-chain/zetacore/x/crosschain/types"
	observertypes "github.com/zeta-chain/zetacore/x/observer/types"
	"github.com/zeta-chain/zetacore/zetaclient/chains/base"
	"github.com/zeta-chain/zetacore/zetaclient/chains/evm"
	"github.com/zeta-chain/zetacore/zetaclient/chains/evm/observer"
	"github.com/zeta-chain/zetacore/zetaclient/chains/interfaces"
	"github.com/zeta-chain/zetacore/zetaclient/compliance"
	clientcontext "github.com/zeta-chain/zetacore/zetaclient/context"
	"github.com/zeta-chain/zetacore/zetaclient/metrics"
	"github.com/zeta-chain/zetacore/zetaclient/outboundprocessor"
	"github.com/zeta-chain/zetacore/zetaclient/testutils/mocks"
	"github.com/zeta-chain/zetacore/zetaclient/zetacore"
)

const (
	// broadcastBackoff is the initial backoff duration for retrying broadcast
	broadcastBackoff = 1000 * time.Millisecond

	// broadcastRetries is the maximum number of retries for broadcasting a transaction
	broadcastRetries = 5
)

var (
	_ interfaces.ChainSigner = &Signer{}

	// zeroValue is for outbounds that carry no ETH (gas token) value
	zeroValue = big.NewInt(0)
)

// Signer deals with the signing EVM transactions and implements the ChainSigner interface
type Signer struct {
<<<<<<< HEAD
	// base.Signer implements the base chain signer
	base.Signer
=======
	*base.Signer
>>>>>>> 3f32bd0f

	// client is the EVM RPC client to interact with the EVM chain
	client interfaces.EVMRPCClient

	// ethSigner encapsulates EVM transaction signature handling
	ethSigner ethtypes.Signer

	// zetaConnectorABI is the ABI of the ZetaConnector contract
	zetaConnectorABI abi.ABI

	// erc20CustodyABI is the ABI of the ERC20Custody contract
	erc20CustodyABI abi.ABI

	// zetaConnectorAddress is the address of the ZetaConnector contract
	zetaConnectorAddress ethcommon.Address

	// er20CustodyAddress is the address of the ERC20Custody contract
	er20CustodyAddress ethcommon.Address

	// outboundHashBeingReported is a map of outboundHash being reported
	outboundHashBeingReported map[string]bool
}

// NewSigner creates a new EVM signer
func NewSigner(
	chain chains.Chain,
	zetacoreContext *clientcontext.ZetacoreContext,
	tss interfaces.TSSSigner,
	ts *metrics.TelemetryServer,
	logger base.Logger,
	endpoint string,
	zetaConnectorABI string,
	erc20CustodyABI string,
	zetaConnectorAddress ethcommon.Address,
	erc20CustodyAddress ethcommon.Address,
) (*Signer, error) {
	// create base signer
	baseSigner := base.NewSigner(chain, zetacoreContext, tss, ts, logger)

	// create EVM client
	client, ethSigner, err := getEVMRPC(endpoint)
	if err != nil {
		return nil, err
	}

	// prepare ABIs
	connectorABI, err := abi.JSON(strings.NewReader(zetaConnectorABI))
	if err != nil {
		return nil, err
	}
	custodyABI, err := abi.JSON(strings.NewReader(erc20CustodyABI))
	if err != nil {
		return nil, err
	}

	return &Signer{
<<<<<<< HEAD
		Signer:                    *baseSigner,
=======
		Signer:                    baseSigner,
>>>>>>> 3f32bd0f
		client:                    client,
		ethSigner:                 ethSigner,
		zetaConnectorABI:          connectorABI,
		erc20CustodyABI:           custodyABI,
		zetaConnectorAddress:      zetaConnectorAddress,
		er20CustodyAddress:        erc20CustodyAddress,
		outboundHashBeingReported: make(map[string]bool),
	}, nil
}

// SetZetaConnectorAddress sets the zeta connector address
func (signer *Signer) SetZetaConnectorAddress(addr ethcommon.Address) {
<<<<<<< HEAD
	signer.Mu().Lock()
	defer signer.Mu().Unlock()
=======
	signer.Lock()
	defer signer.Unlock()
>>>>>>> 3f32bd0f
	signer.zetaConnectorAddress = addr
}

// SetERC20CustodyAddress sets the erc20 custody address
func (signer *Signer) SetERC20CustodyAddress(addr ethcommon.Address) {
<<<<<<< HEAD
	signer.Mu().Lock()
	defer signer.Mu().Unlock()
=======
	signer.Lock()
	defer signer.Unlock()
>>>>>>> 3f32bd0f
	signer.er20CustodyAddress = addr
}

// GetZetaConnectorAddress returns the zeta connector address
func (signer *Signer) GetZetaConnectorAddress() ethcommon.Address {
<<<<<<< HEAD
	signer.Mu().Lock()
	defer signer.Mu().Unlock()
=======
	signer.Lock()
	defer signer.Unlock()
>>>>>>> 3f32bd0f
	return signer.zetaConnectorAddress
}

// GetERC20CustodyAddress returns the erc20 custody address
func (signer *Signer) GetERC20CustodyAddress() ethcommon.Address {
<<<<<<< HEAD
	signer.Mu().Lock()
	defer signer.Mu().Unlock()
=======
	signer.Lock()
	defer signer.Unlock()
>>>>>>> 3f32bd0f
	return signer.er20CustodyAddress
}

// Sign given data, and metadata (gas, nonce, etc)
// returns a signed transaction, sig bytes, hash bytes, and error
func (signer *Signer) Sign(
	data []byte,
	to ethcommon.Address,
	amount *big.Int,
	gasLimit uint64,
	gasPrice *big.Int,
	nonce uint64,
	height uint64,
) (*ethtypes.Transaction, []byte, []byte, error) {
	log.Debug().Msgf("Sign: TSS signer: %s", signer.TSS().Pubkey())

	// TODO: use EIP-1559 transaction type
	// https://github.com/zeta-chain/node/issues/1952
	tx := ethtypes.NewTransaction(nonce, to, amount, gasLimit, gasPrice, data)
	hashBytes := signer.ethSigner.Hash(tx).Bytes()

	sig, err := signer.TSS().Sign(hashBytes, height, nonce, signer.Chain().ChainId, "")
	if err != nil {
		return nil, nil, nil, err
	}

	log.Debug().Msgf("Sign: Signature: %s", hex.EncodeToString(sig[:]))
	pubk, err := crypto.SigToPub(hashBytes, sig[:])
	if err != nil {
		signer.Logger().Std.Error().Err(err).Msgf("SigToPub error")
	}

	addr := crypto.PubkeyToAddress(*pubk)
	signer.Logger().Std.Info().Msgf("Sign: Ecrecovery of signature: %s", addr.Hex())
	signedTX, err := tx.WithSignature(signer.ethSigner, sig[:])
	if err != nil {
		return nil, nil, nil, err
	}

	return signedTX, sig[:], hashBytes[:], nil
}

// Broadcast takes in signed tx, broadcast to external chain node
func (signer *Signer) Broadcast(tx *ethtypes.Transaction) error {
	ctxt, cancel := context.WithTimeout(context.Background(), 1*time.Second)
	defer cancel()
	return signer.client.SendTransaction(ctxt, tx)
}

// SignOutbound
// function onReceive(
//
//	bytes calldata originSenderAddress,
//	uint256 originChainId,
//	address destinationAddress,
//	uint zetaAmount,
//	bytes calldata message,
//	bytes32 internalSendHash
//
// ) external virtual {}
func (signer *Signer) SignOutbound(txData *OutboundData) (*ethtypes.Transaction, error) {
	var data []byte
	var err error

	data, err = signer.zetaConnectorABI.Pack("onReceive",
		txData.sender.Bytes(),
		txData.srcChainID,
		txData.to,
		txData.amount,
		txData.message,
		txData.cctxIndex)
	if err != nil {
		return nil, fmt.Errorf("onReceive pack error: %w", err)
	}

	tx, _, _, err := signer.Sign(data,
		signer.zetaConnectorAddress,
		zeroValue,
		txData.gasLimit,
		txData.gasPrice,
		txData.nonce,
		txData.height)
	if err != nil {
		return nil, fmt.Errorf("sign onReceive error: %w", err)
	}

	return tx, nil
}

// SignRevertTx
// function onRevert(
// address originSenderAddress,
// uint256 originChainId,
// bytes calldata destinationAddress,
// uint256 destinationChainId,
// uint256 zetaAmount,
// bytes calldata message,
// bytes32 internalSendHash
// ) external override whenNotPaused onlyTssAddress
func (signer *Signer) SignRevertTx(txData *OutboundData) (*ethtypes.Transaction, error) {
	var data []byte
	var err error

	data, err = signer.zetaConnectorABI.Pack("onRevert",
		txData.sender,
		txData.srcChainID,
		txData.to.Bytes(),
		txData.toChainID,
		txData.amount,
		txData.message,
		txData.cctxIndex)
	if err != nil {
		return nil, fmt.Errorf("onRevert pack error: %w", err)
	}

	tx, _, _, err := signer.Sign(data,
		signer.zetaConnectorAddress,
		zeroValue,
		txData.gasLimit,
		txData.gasPrice,
		txData.nonce,
		txData.height)
	if err != nil {
		return nil, fmt.Errorf("sign onRevert error: %w", err)
	}

	return tx, nil
}

// SignCancelTx signs a transaction from TSS address to itself with a zero amount in order to increment the nonce
func (signer *Signer) SignCancelTx(txData *OutboundData) (*ethtypes.Transaction, error) {
	tx, _, _, err := signer.Sign(
		nil,
		signer.TSS().EVMAddress(),
		zeroValue, // zero out the amount to cancel the tx
		evm.EthTransferGasLimit,
		txData.gasPrice,
		txData.nonce,
		txData.height,
	)
	if err != nil {
		return nil, fmt.Errorf("SignCancelTx error: %w", err)
	}

	return tx, nil
}

// SignWithdrawTx signs a withdrawal transaction sent from the TSS address to the destination
func (signer *Signer) SignWithdrawTx(txData *OutboundData) (*ethtypes.Transaction, error) {
	tx, _, _, err := signer.Sign(
		nil,
		txData.to,
		txData.amount,
		evm.EthTransferGasLimit,
		txData.gasPrice,
		txData.nonce,
		txData.height,
	)
	if err != nil {
		return nil, fmt.Errorf("SignWithdrawTx error: %w", err)
	}

	return tx, nil
}

// SignCommandTx signs a transaction based on the given command includes:
//
//	cmd_whitelist_erc20
//	cmd_migrate_tss_funds
func (signer *Signer) SignCommandTx(txData *OutboundData, cmd string, params string) (*ethtypes.Transaction, error) {
	switch cmd {
	case constant.CmdWhitelistERC20:
		return signer.SignWhitelistERC20Cmd(txData, params)
	case constant.CmdMigrateTssFunds:
		return signer.SignMigrateTssFundsCmd(txData)
	}
	return nil, fmt.Errorf("SignCommandTx: unknown command %s", cmd)
}

// TryProcessOutbound - signer interface implementation
// This function will attempt to build and sign an evm transaction using the TSS signer.
// It will then broadcast the signed transaction to the outbound chain.
func (signer *Signer) TryProcessOutbound(
	cctx *types.CrossChainTx,
	outboundProc *outboundprocessor.Processor,
	outboundID string,
	chainObserver interfaces.ChainObserver,
	zetacoreClient interfaces.ZetacoreClient,
	height uint64,
) {
	logger := signer.Logger().Std.With().
		Str("outboundID", outboundID).
		Str("SendHash", cctx.Index).
		Logger()
	logger.Info().Msgf("start processing outboundID %s", outboundID)
	logger.Info().Msgf(
		"EVM Chain TryProcessOutbound: %s, value %d to %s",
		cctx.Index,
		cctx.GetCurrentOutboundParam().Amount.BigInt(),
		cctx.GetCurrentOutboundParam().Receiver,
	)

	defer func() {
		outboundProc.EndTryProcess(outboundID)
	}()
	myID := zetacoreClient.GetKeys().GetOperatorAddress()

	evmObserver, ok := chainObserver.(*observer.Observer)
	if !ok {
		logger.Error().Msg("chain observer is not an EVM observer")
		return
	}

	// Setup Transaction input
	txData, skipTx, err := NewOutboundData(cctx, evmObserver, signer.client, logger, height)
	if err != nil {
		logger.Err(err).Msg("error setting up transaction input fields")
		return
	}
	if skipTx {
		return
	}

	// Get destination chain for logging
	toChain := chains.GetChainFromChainID(txData.toChainID.Int64())

	// Get cross-chain flags
	crossChainflags := signer.ZetacoreContext().GetCrossChainFlags()
	// https://github.com/zeta-chain/node/issues/2050
	var tx *ethtypes.Transaction
	// compliance check goes first
	if compliance.IsCctxRestricted(cctx) {
		compliance.PrintComplianceLog(
			logger,
			signer.Logger().Compliance,
			true,
			signer.Chain().ChainId,
			cctx.Index,
			cctx.InboundParams.Sender,
			txData.to.Hex(),
			cctx.GetCurrentOutboundParam().CoinType.String(),
		)

		tx, err = signer.SignCancelTx(txData) // cancel the tx
		if err != nil {
			logger.Warn().Err(err).Msg(ErrorMsg(cctx))
			return
		}
	} else if cctx.InboundParams.CoinType == coin.CoinType_Cmd { // admin command
		to := ethcommon.HexToAddress(cctx.GetCurrentOutboundParam().Receiver)
		if to == (ethcommon.Address{}) {
			logger.Error().Msgf("invalid receiver %s", cctx.GetCurrentOutboundParam().Receiver)
			return
		}
		msg := strings.Split(cctx.RelayedMessage, ":")
		if len(msg) != 2 {
			logger.Error().Msgf("invalid message %s", msg)
			return
		}
		// cmd field is used to determine whether to execute ERC20 whitelist or migrate TSS funds given that the coin type
		// from the cctx is coin.CoinType_Cmd
		cmd := msg[0]
		// params field is used to pass input parameters for command requests, currently it is used to pass the ERC20
		// contract address when a whitelist command is requested
		params := msg[1]
		tx, err = signer.SignCommandTx(txData, cmd, params)
		if err != nil {
			logger.Warn().Err(err).Msg(ErrorMsg(cctx))
			return
		}
	} else if IsSenderZetaChain(cctx, zetacoreClient, &crossChainflags) {
		switch cctx.InboundParams.CoinType {
		case coin.CoinType_Gas:
			logger.Info().Msgf(
				"SignWithdrawTx: %d => %s, nonce %d, gasPrice %d",
				cctx.InboundParams.SenderChainId,
				toChain,
				cctx.GetCurrentOutboundParam().TssNonce,
				txData.gasPrice,
			)
			tx, err = signer.SignWithdrawTx(txData)
		case coin.CoinType_ERC20:
			logger.Info().Msgf(
				"SignERC20WithdrawTx: %d => %s, nonce %d, gasPrice %d",
				cctx.InboundParams.SenderChainId,
				toChain,
				cctx.GetCurrentOutboundParam().TssNonce,
				txData.gasPrice,
			)
			tx, err = signer.SignERC20WithdrawTx(txData)
		case coin.CoinType_Zeta:
			logger.Info().Msgf(
				"SignOutbound: %d => %s, nonce %d, gasPrice %d",
				cctx.InboundParams.SenderChainId,
				toChain,
				cctx.GetCurrentOutboundParam().TssNonce,
				txData.gasPrice,
			)
			tx, err = signer.SignOutbound(txData)
		}
		if err != nil {
			logger.Warn().Err(err).Msg(ErrorMsg(cctx))
			return
		}
	} else if cctx.CctxStatus.Status == types.CctxStatus_PendingRevert && cctx.OutboundParams[0].ReceiverChainId == zetacoreClient.Chain().ChainId {
		switch cctx.InboundParams.CoinType {
		case coin.CoinType_Zeta:
			logger.Info().Msgf(
				"SignRevertTx: %d => %s, nonce %d, gasPrice %d",
				cctx.InboundParams.SenderChainId,
				toChain, cctx.GetCurrentOutboundParam().TssNonce,
				txData.gasPrice,
			)
			txData.srcChainID = big.NewInt(cctx.OutboundParams[0].ReceiverChainId)
			txData.toChainID = big.NewInt(cctx.GetCurrentOutboundParam().ReceiverChainId)
			tx, err = signer.SignRevertTx(txData)
		case coin.CoinType_Gas:
			logger.Info().Msgf(
				"SignWithdrawTx: %d => %s, nonce %d, gasPrice %d",
				cctx.InboundParams.SenderChainId,
				toChain,
				cctx.GetCurrentOutboundParam().TssNonce,
				txData.gasPrice,
			)
			tx, err = signer.SignWithdrawTx(txData)
		case coin.CoinType_ERC20:
			logger.Info().Msgf("SignERC20WithdrawTx: %d => %s, nonce %d, gasPrice %d",
				cctx.InboundParams.SenderChainId,
				toChain,
				cctx.GetCurrentOutboundParam().TssNonce,
				txData.gasPrice,
			)
			tx, err = signer.SignERC20WithdrawTx(txData)
		}
		if err != nil {
			logger.Warn().Err(err).Msg(ErrorMsg(cctx))
			return
		}
	} else if cctx.CctxStatus.Status == types.CctxStatus_PendingRevert {
		logger.Info().Msgf(
			"SignRevertTx: %d => %s, nonce %d, gasPrice %d",
			cctx.InboundParams.SenderChainId,
			toChain,
			cctx.GetCurrentOutboundParam().TssNonce,
			txData.gasPrice,
		)
		txData.srcChainID = big.NewInt(cctx.OutboundParams[0].ReceiverChainId)
		txData.toChainID = big.NewInt(cctx.GetCurrentOutboundParam().ReceiverChainId)

		tx, err = signer.SignRevertTx(txData)
		if err != nil {
			logger.Warn().Err(err).Msg(ErrorMsg(cctx))
			return
		}
	} else if cctx.CctxStatus.Status == types.CctxStatus_PendingOutbound {
		logger.Info().Msgf(
			"SignOutbound: %d => %s, nonce %d, gasPrice %d",
			cctx.InboundParams.SenderChainId,
			toChain,
			cctx.GetCurrentOutboundParam().TssNonce,
			txData.gasPrice,
		)
		tx, err = signer.SignOutbound(txData)
		if err != nil {
			logger.Warn().Err(err).Msg(ErrorMsg(cctx))
			return
		}
	}

	logger.Info().Msgf(
		"Key-sign success: %d => %s, nonce %d",
		cctx.InboundParams.SenderChainId,
		toChain,
		cctx.GetCurrentOutboundParam().TssNonce,
	)

	// Broadcast Signed Tx
	signer.BroadcastOutbound(tx, cctx, logger, myID, zetacoreClient, txData)
}

// BroadcastOutbound signed transaction through evm rpc client
func (signer *Signer) BroadcastOutbound(
	tx *ethtypes.Transaction,
	cctx *types.CrossChainTx,
	logger zerolog.Logger,
	myID sdk.AccAddress,
	zetacoreClient interfaces.ZetacoreClient,
	txData *OutboundData,
) {
	// Get destination chain for logging
	toChain := chains.GetChainFromChainID(txData.toChainID.Int64())
	if tx == nil {
		logger.Warn().Msgf("BroadcastOutbound: no tx to broadcast %s", cctx.Index)
	}

	// broadcast transaction
	if tx != nil {
		outboundHash := tx.Hash().Hex()

		// try broacasting tx with increasing backoff (1s, 2s, 4s, 8s, 16s) in case of RPC error
<<<<<<< HEAD
		backOff := 1000 * time.Millisecond
		for i := 0; i < 5; i++ {
=======
		backOff := broadcastBackoff
		for i := 0; i < broadcastRetries; i++ {
>>>>>>> 3f32bd0f
			time.Sleep(backOff)
			err := signer.Broadcast(tx)
			if err != nil {
				log.Warn().
					Err(err).
					Msgf("BroadcastOutbound: error broadcasting tx %s on chain %d nonce %d retry %d signer %s",
						outboundHash, toChain.ChainId, cctx.GetCurrentOutboundParam().TssNonce, i, myID)
				retry, report := zetacore.HandleBroadcastError(
					err,
					strconv.FormatUint(cctx.GetCurrentOutboundParam().TssNonce, 10),
					toChain.String(),
					outboundHash,
				)
				if report {
					signer.reportToOutboundTracker(zetacoreClient, toChain.ChainId, tx.Nonce(), outboundHash, logger)
				}
				if !retry {
					break
				}
				backOff *= 2
				continue
			}
			logger.Info().Msgf("BroadcastOutbound: broadcasted tx %s on chain %d nonce %d signer %s",
				outboundHash, toChain.ChainId, cctx.GetCurrentOutboundParam().TssNonce, myID)
			signer.reportToOutboundTracker(zetacoreClient, toChain.ChainId, tx.Nonce(), outboundHash, logger)
			break // successful broadcast; no need to retry
		}
	}
}

// SignERC20WithdrawTx
// function withdraw(
// address recipient,
// address asset,
// uint256 amount,
// ) external onlyTssAddress
func (signer *Signer) SignERC20WithdrawTx(txData *OutboundData) (*ethtypes.Transaction, error) {
	var data []byte
	var err error
	data, err = signer.erc20CustodyABI.Pack("withdraw", txData.to, txData.asset, txData.amount)
	if err != nil {
		return nil, fmt.Errorf("withdraw pack error: %w", err)
	}

	tx, _, _, err := signer.Sign(
		data,
		signer.er20CustodyAddress,
		zeroValue,
		txData.gasLimit,
		txData.gasPrice,
		txData.nonce,
		txData.height,
	)
	if err != nil {
		return nil, fmt.Errorf("sign withdraw error: %w", err)
	}

	return tx, nil
}

// Exported for unit tests

// GetReportedTxList returns a list of outboundHash being reported
// TODO: investigate pointer usage
// https://github.com/zeta-chain/node/issues/2084
func (signer *Signer) GetReportedTxList() *map[string]bool {
	return &signer.outboundHashBeingReported
}

func (signer *Signer) EvmClient() interfaces.EVMRPCClient {
	return signer.client
}

func (signer *Signer) EvmSigner() ethtypes.Signer {
	return signer.ethSigner
}

func IsSenderZetaChain(
	cctx *types.CrossChainTx,
	zetacoreClient interfaces.ZetacoreClient,
	flags *observertypes.CrosschainFlags,
) bool {
	return cctx.InboundParams.SenderChainId == zetacoreClient.Chain().ChainId &&
		cctx.CctxStatus.Status == types.CctxStatus_PendingOutbound && flags.IsOutboundEnabled
}

func ErrorMsg(cctx *types.CrossChainTx) string {
	return fmt.Sprintf(
		"signer SignOutbound error: nonce %d chain %d",
		cctx.GetCurrentOutboundParam().TssNonce,
		cctx.GetCurrentOutboundParam().ReceiverChainId,
	)
}

func (signer *Signer) SignWhitelistERC20Cmd(txData *OutboundData, params string) (*ethtypes.Transaction, error) {
	outboundParams := txData.outboundParams
	erc20 := ethcommon.HexToAddress(params)
	if erc20 == (ethcommon.Address{}) {
		return nil, fmt.Errorf("SignCommandTx: invalid erc20 address %s", params)
	}
	custodyAbi, err := erc20custody.ERC20CustodyMetaData.GetAbi()
	if err != nil {
		return nil, err
	}
	data, err := custodyAbi.Pack("whitelist", erc20)
	if err != nil {
		return nil, fmt.Errorf("whitelist pack error: %w", err)
	}
	tx, _, _, err := signer.Sign(
		data,
		txData.to,
		zeroValue,
		txData.gasLimit,
		txData.gasPrice,
		outboundParams.TssNonce,
		txData.height,
	)
	if err != nil {
		return nil, fmt.Errorf("sign whitelist error: %w", err)
	}
	return tx, nil
}

func (signer *Signer) SignMigrateTssFundsCmd(txData *OutboundData) (*ethtypes.Transaction, error) {
	tx, _, _, err := signer.Sign(
		nil,
		txData.to,
		txData.amount,
		txData.gasLimit,
		txData.gasPrice,
		txData.nonce,
		txData.height,
	)
	if err != nil {
		return nil, fmt.Errorf("SignMigrateTssFundsCmd error: %w", err)
	}
	return tx, nil
}

// reportToOutboundTracker reports outboundHash to tracker only when tx receipt is available
func (signer *Signer) reportToOutboundTracker(
	zetacoreClient interfaces.ZetacoreClient,
	chainID int64,
	nonce uint64,
	outboundHash string,
	logger zerolog.Logger,
) {
	// skip if already being reported
<<<<<<< HEAD
	signer.Mu().Lock()
	defer signer.Mu().Unlock()
=======
	signer.Lock()
	defer signer.Unlock()
>>>>>>> 3f32bd0f
	if _, found := signer.outboundHashBeingReported[outboundHash]; found {
		logger.Info().
			Msgf("reportToOutboundTracker: outboundHash %s for chain %d nonce %d is being reported", outboundHash, chainID, nonce)
		return
	}
	signer.outboundHashBeingReported[outboundHash] = true // mark as being reported

	// report to outbound tracker with goroutine
	go func() {
		defer func() {
<<<<<<< HEAD
			signer.Mu().Lock()
			delete(signer.outboundHashBeingReported, outboundHash)
			signer.Mu().Unlock()
=======
			signer.Lock()
			delete(signer.outboundHashBeingReported, outboundHash)
			signer.Unlock()
>>>>>>> 3f32bd0f
		}()

		// try monitoring tx inclusion status for 10 minutes
		var err error
		report := false
		isPending := false
		blockNumber := uint64(0)
		tStart := time.Now()
		for {
			// give up after 10 minutes of monitoring
			time.Sleep(10 * time.Second)

			if time.Since(tStart) > evm.OutboundInclusionTimeout {
				// if tx is still pending after timeout, report to outboundTracker anyway as we cannot monitor forever
				if isPending {
					report = true // probably will be included later
				}
				logger.Info().
					Msgf("reportToOutboundTracker: timeout waiting tx inclusion for chain %d nonce %d outboundHash %s report %v", chainID, nonce, outboundHash, report)
				break
			}
			// try getting the tx
			_, isPending, err = signer.client.TransactionByHash(context.TODO(), ethcommon.HexToHash(outboundHash))
			if err != nil {
				logger.Info().
					Err(err).
					Msgf("reportToOutboundTracker: error getting tx for chain %d nonce %d outboundHash %s", chainID, nonce, outboundHash)
				continue
			}
			// if tx is include in a block, try getting receipt
			if !isPending {
				report = true // included
				receipt, err := signer.client.TransactionReceipt(context.TODO(), ethcommon.HexToHash(outboundHash))
				if err != nil {
					logger.Info().
						Err(err).
						Msgf("reportToOutboundTracker: error getting receipt for chain %d nonce %d outboundHash %s", chainID, nonce, outboundHash)
				}
				if receipt != nil {
					blockNumber = receipt.BlockNumber.Uint64()
				}
				break
			}
			// keep monitoring pending tx
			logger.Info().
				Msgf("reportToOutboundTracker: tx has not been included yet for chain %d nonce %d outboundHash %s", chainID, nonce, outboundHash)
		}

		// try adding to outbound tracker for 10 minutes
		if report {
			tStart := time.Now()
			for {
				// give up after 10 minutes of retrying
				if time.Since(tStart) > evm.OutboundTrackerReportTimeout {
					logger.Info().
						Msgf("reportToOutboundTracker: timeout adding outbound tracker for chain %d nonce %d outboundHash %s, please add manually", chainID, nonce, outboundHash)
					break
				}
				// stop if the cctx is already finalized
				cctx, err := zetacoreClient.GetCctxByNonce(chainID, nonce)
				if err != nil {
					logger.Err(err).
						Msgf("reportToOutboundTracker: error getting cctx for chain %d nonce %d outboundHash %s", chainID, nonce, outboundHash)
				} else if !crosschainkeeper.IsPending(cctx) {
					logger.Info().Msgf("reportToOutboundTracker: cctx already finalized for chain %d nonce %d outboundHash %s", chainID, nonce, outboundHash)
					break
				}
				// report to outbound tracker
				zetaHash, err := zetacoreClient.AddOutboundTracker(chainID, nonce, outboundHash, nil, "", -1)
				if err != nil {
					logger.Err(err).
						Msgf("reportToOutboundTracker: error adding to outbound tracker for chain %d nonce %d outboundHash %s", chainID, nonce, outboundHash)
				} else if zetaHash != "" {
					logger.Info().Msgf("reportToOutboundTracker: added outboundHash to core successful %s, chain %d nonce %d outboundHash %s block %d",
						zetaHash, chainID, nonce, outboundHash, blockNumber)
				} else {
					// stop if the tracker contains the outboundHash
					logger.Info().Msgf("reportToOutboundTracker: outbound tracker contains outboundHash %s for chain %d nonce %d", outboundHash, chainID, nonce)
					break
				}
				// retry otherwise
				time.Sleep(evm.ZetaBlockTime * 3)
			}
		}
	}()
}

// getEVMRPC is a helper function to set up the client and signer, also initializes a mock client for unit tests
func getEVMRPC(endpoint string) (interfaces.EVMRPCClient, ethtypes.Signer, error) {
	if endpoint == mocks.EVMRPCEnabled {
		chainID := big.NewInt(chains.BscMainnet.ChainId)
		ethSigner := ethtypes.NewLondonSigner(chainID)
		client := &mocks.MockEvmClient{}
		return client, ethSigner, nil
	}

	client, err := ethclient.Dial(endpoint)
	if err != nil {
		return nil, nil, err
	}

	chainID, err := client.ChainID(context.TODO())
	if err != nil {
		return nil, nil, err
	}
	ethSigner := ethtypes.LatestSignerForChainID(chainID)
	return client, ethSigner, nil
}

func roundUpToNearestGwei(gasPrice *big.Int) *big.Int {
	oneGwei := big.NewInt(1_000_000_000) // 1 Gwei
	mod := new(big.Int)
	mod.Mod(gasPrice, oneGwei)
	if mod.Cmp(big.NewInt(0)) == 0 { // gasprice is already a multiple of 1 Gwei
		return gasPrice
	}
	return new(big.Int).Add(gasPrice, new(big.Int).Sub(oneGwei, mod))
}<|MERGE_RESOLUTION|>--- conflicted
+++ resolved
@@ -54,12 +54,7 @@
 
 // Signer deals with the signing EVM transactions and implements the ChainSigner interface
 type Signer struct {
-<<<<<<< HEAD
-	// base.Signer implements the base chain signer
-	base.Signer
-=======
 	*base.Signer
->>>>>>> 3f32bd0f
 
 	// client is the EVM RPC client to interact with the EVM chain
 	client interfaces.EVMRPCClient
@@ -116,11 +111,7 @@
 	}
 
 	return &Signer{
-<<<<<<< HEAD
-		Signer:                    *baseSigner,
-=======
 		Signer:                    baseSigner,
->>>>>>> 3f32bd0f
 		client:                    client,
 		ethSigner:                 ethSigner,
 		zetaConnectorABI:          connectorABI,
@@ -133,49 +124,29 @@
 
 // SetZetaConnectorAddress sets the zeta connector address
 func (signer *Signer) SetZetaConnectorAddress(addr ethcommon.Address) {
-<<<<<<< HEAD
-	signer.Mu().Lock()
-	defer signer.Mu().Unlock()
-=======
 	signer.Lock()
 	defer signer.Unlock()
->>>>>>> 3f32bd0f
 	signer.zetaConnectorAddress = addr
 }
 
 // SetERC20CustodyAddress sets the erc20 custody address
 func (signer *Signer) SetERC20CustodyAddress(addr ethcommon.Address) {
-<<<<<<< HEAD
-	signer.Mu().Lock()
-	defer signer.Mu().Unlock()
-=======
 	signer.Lock()
 	defer signer.Unlock()
->>>>>>> 3f32bd0f
 	signer.er20CustodyAddress = addr
 }
 
 // GetZetaConnectorAddress returns the zeta connector address
 func (signer *Signer) GetZetaConnectorAddress() ethcommon.Address {
-<<<<<<< HEAD
-	signer.Mu().Lock()
-	defer signer.Mu().Unlock()
-=======
 	signer.Lock()
 	defer signer.Unlock()
->>>>>>> 3f32bd0f
 	return signer.zetaConnectorAddress
 }
 
 // GetERC20CustodyAddress returns the erc20 custody address
 func (signer *Signer) GetERC20CustodyAddress() ethcommon.Address {
-<<<<<<< HEAD
-	signer.Mu().Lock()
-	defer signer.Mu().Unlock()
-=======
 	signer.Lock()
 	defer signer.Unlock()
->>>>>>> 3f32bd0f
 	return signer.er20CustodyAddress
 }
 
@@ -576,13 +547,8 @@
 		outboundHash := tx.Hash().Hex()
 
 		// try broacasting tx with increasing backoff (1s, 2s, 4s, 8s, 16s) in case of RPC error
-<<<<<<< HEAD
-		backOff := 1000 * time.Millisecond
-		for i := 0; i < 5; i++ {
-=======
 		backOff := broadcastBackoff
 		for i := 0; i < broadcastRetries; i++ {
->>>>>>> 3f32bd0f
 			time.Sleep(backOff)
 			err := signer.Broadcast(tx)
 			if err != nil {
@@ -731,13 +697,8 @@
 	logger zerolog.Logger,
 ) {
 	// skip if already being reported
-<<<<<<< HEAD
-	signer.Mu().Lock()
-	defer signer.Mu().Unlock()
-=======
 	signer.Lock()
 	defer signer.Unlock()
->>>>>>> 3f32bd0f
 	if _, found := signer.outboundHashBeingReported[outboundHash]; found {
 		logger.Info().
 			Msgf("reportToOutboundTracker: outboundHash %s for chain %d nonce %d is being reported", outboundHash, chainID, nonce)
@@ -748,15 +709,9 @@
 	// report to outbound tracker with goroutine
 	go func() {
 		defer func() {
-<<<<<<< HEAD
-			signer.Mu().Lock()
-			delete(signer.outboundHashBeingReported, outboundHash)
-			signer.Mu().Unlock()
-=======
 			signer.Lock()
 			delete(signer.outboundHashBeingReported, outboundHash)
 			signer.Unlock()
->>>>>>> 3f32bd0f
 		}()
 
 		// try monitoring tx inclusion status for 10 minutes
