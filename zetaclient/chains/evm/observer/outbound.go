package observer

import (
	"context"
	"encoding/hex"
	"fmt"
	"math/big"
	"strings"
	"time"

	"github.com/ethereum/go-ethereum"
	ethcommon "github.com/ethereum/go-ethereum/common"
	ethtypes "github.com/ethereum/go-ethereum/core/types"
	"github.com/pkg/errors"
	"github.com/rs/zerolog"
	"github.com/rs/zerolog/log"
	"github.com/zeta-chain/protocol-contracts/pkg/contracts/evm/erc20custody.sol"
	"github.com/zeta-chain/protocol-contracts/pkg/contracts/evm/zetaconnector.non-eth.sol"

	"github.com/zeta-chain/zetacore/pkg/chains"
	"github.com/zeta-chain/zetacore/pkg/coin"
	crosschaintypes "github.com/zeta-chain/zetacore/x/crosschain/types"
	"github.com/zeta-chain/zetacore/zetaclient/chains/evm"
	"github.com/zeta-chain/zetacore/zetaclient/chains/interfaces"
	"github.com/zeta-chain/zetacore/zetaclient/compliance"
	clienttypes "github.com/zeta-chain/zetacore/zetaclient/types"
)

// GetTxID returns a unique id for outbound tx
func (ob *Observer) GetTxID(nonce uint64) string {
	tssAddr := ob.TSS().EVMAddress().String()
	return fmt.Sprintf("%d-%s-%d", ob.Chain().ChainId, tssAddr, nonce)
}

// WatchOutbound watches evm chain for outgoing txs status
// TODO(revamp): move ticker function to ticker file
// TODO(revamp): move inner logic to a separate function
func (ob *Observer) WatchOutbound() {
	ticker, err := clienttypes.NewDynamicTicker(
		fmt.Sprintf("EVM_WatchOutbound_%d", ob.Chain().ChainId),
		ob.GetChainParams().OutboundTicker,
	)
	if err != nil {
		ob.Logger().Outbound.Error().Err(err).Msg("error creating ticker")
		return
	}

	ob.Logger().Outbound.Info().Msgf("WatchOutbound started for chain %d", ob.Chain().ChainId)
	sampledLogger := ob.Logger().Outbound.Sample(&zerolog.BasicSampler{N: 10})
	defer ticker.Stop()
	for {
		select {
		case <-ticker.C():
<<<<<<< HEAD
			if !clientcontext.IsOutboundObservationEnabled(ob.AppContext(), ob.GetChainParams()) {
=======
			if !ob.AppContext().IsOutboundObservationEnabled(ob.GetChainParams()) {
>>>>>>> 2d5519f4
				sampledLogger.Info().
					Msgf("WatchOutbound: outbound observation is disabled for chain %d", ob.Chain().ChainId)
				continue
			}
			trackers, err := ob.ZetacoreClient().GetAllOutboundTrackerByChain(ob.Chain().ChainId, interfaces.Ascending)
			if err != nil {
				continue
			}
			for _, tracker := range trackers {
				nonceInt := tracker.Nonce
				if ob.IsTxConfirmed(nonceInt) { // Go to next tracker if this one already has a confirmed tx
					continue
				}
				txCount := 0
				var outboundReceipt *ethtypes.Receipt
				var outbound *ethtypes.Transaction
				for _, txHash := range tracker.HashList {
					if receipt, tx, ok := ob.checkConfirmedTx(txHash.TxHash, nonceInt); ok {
						txCount++
						outboundReceipt = receipt
						outbound = tx
						ob.Logger().Outbound.Info().
							Msgf("WatchOutbound: confirmed outbound %s for chain %d nonce %d", txHash.TxHash, ob.Chain().ChainId, nonceInt)
						if txCount > 1 {
							ob.Logger().Outbound.Error().Msgf(
								"WatchOutbound: checkConfirmedTx passed, txCount %d chain %d nonce %d receipt %v transaction %v", txCount, ob.Chain().ChainId, nonceInt, outboundReceipt, outbound)
						}
					}
				}
				if txCount == 1 { // should be only one txHash confirmed for each nonce.
					ob.SetTxNReceipt(nonceInt, outboundReceipt, outbound)
				} else if txCount > 1 { // should not happen. We can't tell which txHash is true. It might happen (e.g. glitchy/hacked endpoint)
					ob.Logger().Outbound.Error().Msgf("WatchOutbound: confirmed multiple (%d) outbound for chain %d nonce %d", txCount, ob.Chain().ChainId, nonceInt)
				}
			}
			ticker.UpdateInterval(ob.GetChainParams().OutboundTicker, ob.Logger().Outbound)
		case <-ob.StopChannel():
			ob.Logger().Outbound.Info().Msgf("WatchOutbound: stopped for chain %d", ob.Chain().ChainId)
			return
		}
	}
}

// PostVoteOutbound posts vote to zetacore for the confirmed outbound
func (ob *Observer) PostVoteOutbound(
	cctxIndex string,
	receipt *ethtypes.Receipt,
	transaction *ethtypes.Transaction,
	receiveValue *big.Int,
	receiveStatus chains.ReceiveStatus,
	nonce uint64,
	cointype coin.CoinType,
	logger zerolog.Logger,
) {
	chainID := ob.Chain().ChainId
	zetaTxHash, ballot, err := ob.ZetacoreClient().PostVoteOutbound(
		cctxIndex,
		receipt.TxHash.Hex(),
		receipt.BlockNumber.Uint64(),
		receipt.GasUsed,
		transaction.GasPrice(),
		transaction.Gas(),
		receiveValue,
		receiveStatus,
		ob.Chain(),
		nonce,
		cointype,
	)
	if err != nil {
		logger.Error().
			Err(err).
			Msgf("PostVoteOutbound: error posting vote for chain %d nonce %d outbound %s ", chainID, nonce, receipt.TxHash)
	} else if zetaTxHash != "" {
		logger.Info().Msgf("PostVoteOutbound: posted vote for chain %d nonce %d outbound %s vote %s ballot %s", chainID, nonce, receipt.TxHash, zetaTxHash, ballot)
	}
}

// IsOutboundProcessed checks outbound status and returns (isIncluded, isConfirmed, error)
// It also posts vote to zetacore if the tx is confirmed
// TODO(revamp): rename as it also vote the outbound
func (ob *Observer) IsOutboundProcessed(cctx *crosschaintypes.CrossChainTx, logger zerolog.Logger) (bool, bool, error) {
	// skip if outbound is not confirmed
	nonce := cctx.GetCurrentOutboundParam().TssNonce
	if !ob.IsTxConfirmed(nonce) {
		return false, false, nil
	}
	receipt, transaction := ob.GetTxNReceipt(nonce)
	sendID := fmt.Sprintf("%d-%d", ob.Chain().ChainId, nonce)
	logger = logger.With().Str("sendID", sendID).Logger()

	// get connector and erce20Custody contracts
	connectorAddr, connector, err := ob.GetConnectorContract()
	if err != nil {
		return false, false, errors.Wrapf(err, "error getting zeta connector for chain %d", ob.Chain().ChainId)
	}
	custodyAddr, custody, err := ob.GetERC20CustodyContract()
	if err != nil {
		return false, false, errors.Wrapf(err, "error getting erc20 custody for chain %d", ob.Chain().ChainId)
	}

	// define a few common variables
	var receiveValue *big.Int
	var receiveStatus chains.ReceiveStatus
	cointype := cctx.InboundParams.CoinType

	// compliance check, special handling the cancelled cctx
	if compliance.IsCctxRestricted(cctx) {
		// use cctx's amount to bypass the amount check in zetacore
		receiveValue = cctx.GetCurrentOutboundParam().Amount.BigInt()
		receiveStatus := chains.ReceiveStatus_failed
		if receipt.Status == ethtypes.ReceiptStatusSuccessful {
			receiveStatus = chains.ReceiveStatus_success
		}
		ob.PostVoteOutbound(cctx.Index, receipt, transaction, receiveValue, receiveStatus, nonce, cointype, logger)
		return true, true, nil
	}

	// parse the received value from the outbound receipt
	receiveValue, receiveStatus, err = ParseOutboundReceivedValue(
		cctx,
		receipt,
		transaction,
		cointype,
		connectorAddr,
		connector,
		custodyAddr,
		custody,
	)
	if err != nil {
		logger.Error().
			Err(err).
			Msgf("IsOutboundProcessed: error parsing outbound event for chain %d txhash %s", ob.Chain().ChainId, receipt.TxHash)
		return false, false, err
	}

	// post vote to zetacore
	ob.PostVoteOutbound(cctx.Index, receipt, transaction, receiveValue, receiveStatus, nonce, cointype, logger)
	return true, true, nil
}

// ParseAndCheckZetaEvent parses and checks ZetaReceived/ZetaReverted event from the outbound receipt
// It either returns an ZetaReceived or an ZetaReverted event, or an error if no event found
func ParseAndCheckZetaEvent(
	cctx *crosschaintypes.CrossChainTx,
	receipt *ethtypes.Receipt,
	connectorAddr ethcommon.Address,
	connector *zetaconnector.ZetaConnectorNonEth,
) (*zetaconnector.ZetaConnectorNonEthZetaReceived, *zetaconnector.ZetaConnectorNonEthZetaReverted, error) {
	params := cctx.GetCurrentOutboundParam()
	for _, vLog := range receipt.Logs {
		// try parsing ZetaReceived event
		received, err := connector.ZetaConnectorNonEthFilterer.ParseZetaReceived(*vLog)
		if err == nil {
			err = evm.ValidateEvmTxLog(vLog, connectorAddr, receipt.TxHash.Hex(), evm.TopicsZetaReceived)
			if err != nil {
				return nil, nil, errors.Wrap(err, "error validating ZetaReceived event")
			}
			if !strings.EqualFold(received.DestinationAddress.Hex(), params.Receiver) {
				return nil, nil, fmt.Errorf("receiver address mismatch in ZetaReceived event, want %s got %s",
					params.Receiver, received.DestinationAddress.Hex())
			}
			if received.ZetaValue.Cmp(params.Amount.BigInt()) != 0 {
				return nil, nil, fmt.Errorf("amount mismatch in ZetaReceived event, want %s got %s",
					params.Amount.String(), received.ZetaValue.String())
			}
			if ethcommon.BytesToHash(received.InternalSendHash[:]).Hex() != cctx.Index {
				return nil, nil, fmt.Errorf("cctx index mismatch in ZetaReceived event, want %s got %s",
					cctx.Index, hex.EncodeToString(received.InternalSendHash[:]))
			}
			return received, nil, nil
		}
		// try parsing ZetaReverted event
		reverted, err := connector.ZetaConnectorNonEthFilterer.ParseZetaReverted(*vLog)
		if err == nil {
			err = evm.ValidateEvmTxLog(vLog, connectorAddr, receipt.TxHash.Hex(), evm.TopicsZetaReverted)
			if err != nil {
				return nil, nil, errors.Wrap(err, "error validating ZetaReverted event")
			}
			if !strings.EqualFold(
				ethcommon.BytesToAddress(reverted.DestinationAddress[:]).Hex(),
				cctx.InboundParams.Sender,
			) {
				return nil, nil, fmt.Errorf("receiver address mismatch in ZetaReverted event, want %s got %s",
					cctx.InboundParams.Sender, ethcommon.BytesToAddress(reverted.DestinationAddress[:]).Hex())
			}
			if reverted.RemainingZetaValue.Cmp(params.Amount.BigInt()) != 0 {
				return nil, nil, fmt.Errorf("amount mismatch in ZetaReverted event, want %s got %s",
					params.Amount.String(), reverted.RemainingZetaValue.String())
			}
			if ethcommon.BytesToHash(reverted.InternalSendHash[:]).Hex() != cctx.Index {
				return nil, nil, fmt.Errorf("cctx index mismatch in ZetaReverted event, want %s got %s",
					cctx.Index, hex.EncodeToString(reverted.InternalSendHash[:]))
			}
			return nil, reverted, nil
		}
	}
	return nil, nil, errors.New("no ZetaReceived/ZetaReverted event found")
}

// ParseAndCheckWithdrawnEvent parses and checks erc20 Withdrawn event from the outbound receipt
func ParseAndCheckWithdrawnEvent(
	cctx *crosschaintypes.CrossChainTx,
	receipt *ethtypes.Receipt,
	custodyAddr ethcommon.Address,
	custody *erc20custody.ERC20Custody,
) (*erc20custody.ERC20CustodyWithdrawn, error) {
	params := cctx.GetCurrentOutboundParam()
	for _, vLog := range receipt.Logs {
		withdrawn, err := custody.ParseWithdrawn(*vLog)
		if err == nil {
			err = evm.ValidateEvmTxLog(vLog, custodyAddr, receipt.TxHash.Hex(), evm.TopicsWithdrawn)
			if err != nil {
				return nil, errors.Wrap(err, "error validating Withdrawn event")
			}
			if !strings.EqualFold(withdrawn.Recipient.Hex(), params.Receiver) {
				return nil, fmt.Errorf("receiver address mismatch in Withdrawn event, want %s got %s",
					params.Receiver, withdrawn.Recipient.Hex())
			}
			if !strings.EqualFold(withdrawn.Asset.Hex(), cctx.InboundParams.Asset) {
				return nil, fmt.Errorf("asset mismatch in Withdrawn event, want %s got %s",
					cctx.InboundParams.Asset, withdrawn.Asset.Hex())
			}
			if withdrawn.Amount.Cmp(params.Amount.BigInt()) != 0 {
				return nil, fmt.Errorf("amount mismatch in Withdrawn event, want %s got %s",
					params.Amount.String(), withdrawn.Amount.String())
			}
			return withdrawn, nil
		}
	}
	return nil, errors.New("no ERC20 Withdrawn event found")
}

// ParseOutboundReceivedValue parses the received value and status from the outbound receipt
// The receivd value is the amount of Zeta/ERC20/Gas token (released from connector/custody/TSS) sent to the receiver
func ParseOutboundReceivedValue(
	cctx *crosschaintypes.CrossChainTx,
	receipt *ethtypes.Receipt,
	transaction *ethtypes.Transaction,
	cointype coin.CoinType,
	connectorAddress ethcommon.Address,
	connector *zetaconnector.ZetaConnectorNonEth,
	custodyAddress ethcommon.Address,
	custody *erc20custody.ERC20Custody,
) (*big.Int, chains.ReceiveStatus, error) {
	// determine the receive status and value
	// https://docs.nethereum.com/en/latest/nethereum-receipt-status/
	receiveValue := big.NewInt(0)
	receiveStatus := chains.ReceiveStatus_failed
	if receipt.Status == ethtypes.ReceiptStatusSuccessful {
		receiveValue = transaction.Value()
		receiveStatus = chains.ReceiveStatus_success
	}

	// parse receive value from the outbound receipt for Zeta and ERC20
	switch cointype {
	case coin.CoinType_Zeta:
		if receipt.Status == ethtypes.ReceiptStatusSuccessful {
			receivedLog, revertedLog, err := ParseAndCheckZetaEvent(cctx, receipt, connectorAddress, connector)
			if err != nil {
				return nil, chains.ReceiveStatus_failed, err
			}
			// use the value in ZetaReceived/ZetaReverted event for vote message
			if receivedLog != nil {
				receiveValue = receivedLog.ZetaValue
			} else if revertedLog != nil {
				receiveValue = revertedLog.RemainingZetaValue
			}
		}
	case coin.CoinType_ERC20:
		if receipt.Status == ethtypes.ReceiptStatusSuccessful {
			withdrawn, err := ParseAndCheckWithdrawnEvent(cctx, receipt, custodyAddress, custody)
			if err != nil {
				return nil, chains.ReceiveStatus_failed, err
			}
			// use the value in Withdrawn event for vote message
			receiveValue = withdrawn.Amount
		}
	case coin.CoinType_Gas, coin.CoinType_Cmd:
		// nothing to do for CoinType_Gas/CoinType_Cmd, no need to parse event
	default:
		return nil, chains.ReceiveStatus_failed, fmt.Errorf("unknown coin type %s", cointype)
	}
	return receiveValue, receiveStatus, nil
}

// checkConfirmedTx checks if a txHash is confirmed
// returns (receipt, transaction, true) if confirmed or (nil, nil, false) otherwise
func (ob *Observer) checkConfirmedTx(txHash string, nonce uint64) (*ethtypes.Receipt, *ethtypes.Transaction, bool) {
	ctxt, cancel := context.WithTimeout(context.Background(), 3*time.Second)
	defer cancel()

	// query transaction
	transaction, isPending, err := ob.evmClient.TransactionByHash(ctxt, ethcommon.HexToHash(txHash))
	if err != nil {
		log.Error().
			Err(err).
			Msgf("confirmTxByHash: error getting transaction for outbound %s chain %d", txHash, ob.Chain().ChainId)
		return nil, nil, false
	}
	if transaction == nil { // should not happen
		log.Error().Msgf("confirmTxByHash: transaction is nil for txHash %s nonce %d", txHash, nonce)
		return nil, nil, false
	}

	// check tx sender and nonce
	signer := ethtypes.NewLondonSigner(big.NewInt(ob.Chain().ChainId))
	from, err := signer.Sender(transaction)
	if err != nil {
		log.Error().
			Err(err).
			Msgf("confirmTxByHash: local recovery of sender address failed for outbound %s chain %d", transaction.Hash().Hex(), ob.Chain().ChainId)
		return nil, nil, false
	}
	if from != ob.TSS().EVMAddress() { // must be TSS address
		log.Error().Msgf("confirmTxByHash: sender %s for outbound %s chain %d is not TSS address %s",
			from.Hex(), transaction.Hash().Hex(), ob.Chain().ChainId, ob.TSS().EVMAddress().Hex())
		return nil, nil, false
	}
	if transaction.Nonce() != nonce { // must match cctx nonce
		log.Error().
			Msgf("confirmTxByHash: outbound %s nonce mismatch: wanted %d, got tx nonce %d", txHash, nonce, transaction.Nonce())
		return nil, nil, false
	}

	// save pending transaction
	if isPending {
		ob.SetPendingTx(nonce, transaction)
		return nil, nil, false
	}

	// query receipt
	receipt, err := ob.evmClient.TransactionReceipt(ctxt, ethcommon.HexToHash(txHash))
	if err != nil {
		if err != ethereum.NotFound {
			log.Warn().Err(err).Msgf("confirmTxByHash: TransactionReceipt error, txHash %s nonce %d", txHash, nonce)
		}
		return nil, nil, false
	}
	if receipt == nil { // should not happen
		log.Error().Msgf("confirmTxByHash: receipt is nil for txHash %s nonce %d", txHash, nonce)
		return nil, nil, false
	}

	// check confirmations
	if !ob.HasEnoughConfirmations(receipt, ob.LastBlock()) {
		log.Debug().
			Msgf("confirmTxByHash: txHash %s nonce %d included but not confirmed: receipt block %d, current block %d",
				txHash, nonce, receipt.BlockNumber, ob.LastBlock())
		return nil, nil, false
	}

	// cross-check tx inclusion against the block
	// Note: a guard for false BlockNumber in receipt. The blob-carrying tx won't come here
	err = ob.CheckTxInclusion(transaction, receipt)
	if err != nil {
		log.Error().Err(err).Msgf("confirmTxByHash: checkTxInclusion error for txHash %s nonce %d", txHash, nonce)
		return nil, nil, false
	}

	return receipt, transaction, true
}<|MERGE_RESOLUTION|>--- conflicted
+++ resolved
@@ -51,11 +51,7 @@
 	for {
 		select {
 		case <-ticker.C():
-<<<<<<< HEAD
-			if !clientcontext.IsOutboundObservationEnabled(ob.AppContext(), ob.GetChainParams()) {
-=======
 			if !ob.AppContext().IsOutboundObservationEnabled(ob.GetChainParams()) {
->>>>>>> 2d5519f4
 				sampledLogger.Info().
 					Msgf("WatchOutbound: outbound observation is disabled for chain %d", ob.Chain().ChainId)
 				continue
