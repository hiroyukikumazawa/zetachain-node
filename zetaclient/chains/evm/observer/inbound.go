package observer

import (
	"bytes"
	"context"
	"encoding/base64"
	"encoding/hex"
	"fmt"
	"math/big"
	"sort"
	"strings"

	sdkmath "cosmossdk.io/math"
	"github.com/ethereum/go-ethereum/accounts/abi/bind"
	ethcommon "github.com/ethereum/go-ethereum/common"
	ethtypes "github.com/ethereum/go-ethereum/core/types"
	"github.com/onrik/ethrpc"
	"github.com/pkg/errors"
	"github.com/rs/zerolog"
	"github.com/zeta-chain/protocol-contracts/pkg/contracts/evm/erc20custody.sol"
	"github.com/zeta-chain/protocol-contracts/pkg/contracts/evm/zetaconnector.non-eth.sol"

	"github.com/zeta-chain/zetacore/pkg/chains"
	"github.com/zeta-chain/zetacore/pkg/coin"
	"github.com/zeta-chain/zetacore/pkg/constant"
	"github.com/zeta-chain/zetacore/x/crosschain/types"
	"github.com/zeta-chain/zetacore/zetaclient/chains/evm"
	"github.com/zeta-chain/zetacore/zetaclient/compliance"
	"github.com/zeta-chain/zetacore/zetaclient/config"
	clientcontext "github.com/zeta-chain/zetacore/zetaclient/context"
	"github.com/zeta-chain/zetacore/zetaclient/metrics"
	clienttypes "github.com/zeta-chain/zetacore/zetaclient/types"
	"github.com/zeta-chain/zetacore/zetaclient/zetacore"
)

// WatchInbound watches evm chain for incoming txs and post votes to zetacore
func (ob *Observer) WatchInbound() {
	ticker, err := clienttypes.NewDynamicTicker(
		fmt.Sprintf("EVM_WatchInbound_%d", ob.Chain().ChainId),
		ob.GetChainParams().InboundTicker,
	)
	if err != nil {
		ob.Logger().Inbound.Error().Err(err).Msg("error creating ticker")
		return
	}
	defer ticker.Stop()

	ob.Logger().Inbound.Info().Msgf("WatchInbound started for chain %d", ob.Chain().ChainId)
	sampledLogger := ob.Logger().Inbound.Sample(&zerolog.BasicSampler{N: 10})

	for {
		select {
		case <-ticker.C():
			if !clientcontext.IsInboundObservationEnabled(ob.ZetacoreContext(), ob.GetChainParams()) {
				sampledLogger.Info().
					Msgf("WatchInbound: inbound observation is disabled for chain %d", ob.Chain().ChainId)
				continue
			}
			err := ob.ObserveInbound(sampledLogger)
			if err != nil {
				ob.Logger().Inbound.Err(err).Msg("WatchInbound: observeInbound error")
			}
			ticker.UpdateInterval(ob.GetChainParams().InboundTicker, ob.Logger().Inbound)
		case <-ob.StopChannel():
			ob.Logger().Inbound.Info().Msgf("WatchInbound stopped for chain %d", ob.Chain().ChainId)
			return
		}
	}
}

// WatchInboundTracker gets a list of Inbound tracker suggestions from zeta-core at each tick and tries to check if the in-tx was confirmed.
// If it was, it tries to broadcast the confirmation vote. If this zeta client has previously broadcast the vote, the tx would be rejected
func (ob *Observer) WatchInboundTracker() {
	ticker, err := clienttypes.NewDynamicTicker(
		fmt.Sprintf("EVM_WatchInboundTracker_%d", ob.Chain().ChainId),
		ob.GetChainParams().InboundTicker,
	)
	if err != nil {
		ob.Logger().Inbound.Err(err).Msg("error creating ticker")
		return
	}
	defer ticker.Stop()

	ob.Logger().Inbound.Info().Msgf("Inbound tracker watcher started for chain %d", ob.Chain().ChainId)
	for {
		select {
		case <-ticker.C():
			if !clientcontext.IsInboundObservationEnabled(ob.ZetacoreContext(), ob.GetChainParams()) {
				continue
			}
			err := ob.ProcessInboundTrackers()
			if err != nil {
				ob.Logger().Inbound.Err(err).Msg("ProcessInboundTrackers error")
			}
			ticker.UpdateInterval(ob.GetChainParams().InboundTicker, ob.Logger().Inbound)
		case <-ob.StopChannel():
			ob.Logger().Inbound.Info().Msgf("WatchInboundTracker stopped for chain %d", ob.Chain().ChainId)
			return
		}
	}
}

// ProcessInboundTrackers processes inbound trackers from zetacore
func (ob *Observer) ProcessInboundTrackers() error {
	trackers, err := ob.ZetacoreClient().GetInboundTrackersForChain(ob.Chain().ChainId)
	if err != nil {
		return err
	}
	for _, tracker := range trackers {
		// query tx and receipt
		tx, _, err := ob.TransactionByHash(tracker.TxHash)
		if err != nil {
			return errors.Wrapf(
				err,
				"error getting transaction for inbound %s chain %d",
				tracker.TxHash,
				ob.Chain().ChainId,
			)
		}

		receipt, err := ob.evmClient.TransactionReceipt(context.Background(), ethcommon.HexToHash(tracker.TxHash))
		if err != nil {
			return errors.Wrapf(
				err,
				"error getting receipt for inbound %s chain %d",
				tracker.TxHash,
				ob.Chain().ChainId,
			)
		}
		ob.Logger().Inbound.Info().Msgf("checking tracker for inbound %s chain %d", tracker.TxHash, ob.Chain().ChainId)

		// check and vote on inbound tx
		switch tracker.CoinType {
		case coin.CoinType_Zeta:
			_, err = ob.CheckAndVoteInboundTokenZeta(tx, receipt, true)
		case coin.CoinType_ERC20:
			_, err = ob.CheckAndVoteInboundTokenERC20(tx, receipt, true)
		case coin.CoinType_Gas:
			_, err = ob.CheckAndVoteInboundTokenGas(tx, receipt, true)
		default:
			return fmt.Errorf(
				"unknown coin type %s for inbound %s chain %d",
				tracker.CoinType,
				tx.Hash,
				ob.Chain().ChainId,
			)
		}
		if err != nil {
			return errors.Wrapf(err, "error checking and voting for inbound %s chain %d", tx.Hash, ob.Chain().ChainId)
		}
	}
	return nil
}

func (ob *Observer) ObserveInbound(sampledLogger zerolog.Logger) error {
	// get and update latest block height
	blockNumber, err := ob.evmClient.BlockNumber(context.Background())
	if err != nil {
		return err
	}
	if blockNumber < ob.LastBlock() {
		return fmt.Errorf(
			"observeInbound: block number should not decrease: current %d last %d",
			blockNumber,
			ob.LastBlock(),
		)
	}
	ob.WithLastBlock(blockNumber)

	// increment prom counter
	metrics.GetBlockByNumberPerChain.WithLabelValues(ob.Chain().ChainName.String()).Inc()

	// skip if current height is too low
	if blockNumber < ob.GetChainParams().ConfirmationCount {
		return fmt.Errorf("observeInbound: skipping observer, current block number %d is too low", blockNumber)
	}
	confirmedBlockNum := blockNumber - ob.GetChainParams().ConfirmationCount

	// skip if no new block is confirmed
	lastScanned := ob.LastBlockScanned()
	if lastScanned >= confirmedBlockNum {
		sampledLogger.Debug().
			Msgf("observeInbound: skipping observer, no new block is produced for chain %d", ob.Chain().ChainId)
		return nil
	}

	// get last scanned block height (we simply use same height for all 3 events ZetaSent, Deposited, TssRecvd)
	// Note: using different heights for each event incurs more complexity (metrics, db, etc) and not worth it
	startBlock, toBlock := ob.calcBlockRangeToScan(confirmedBlockNum, lastScanned, config.MaxBlocksPerPeriod)

	// task 1:  query evm chain for zeta sent logs (read at most 100 blocks in one go)
	lastScannedZetaSent := ob.ObserveZetaSent(startBlock, toBlock)

	// task 2: query evm chain for deposited logs (read at most 100 blocks in one go)
	lastScannedDeposited := ob.ObserveERC20Deposited(startBlock, toBlock)

	// task 3: query the incoming tx to TSS address (read at most 100 blocks in one go)
	lastScannedTssRecvd := ob.ObserverTSSReceive(startBlock, toBlock)

	// note: using lowest height for all 3 events is not perfect, but it's simple and good enough
	lastScannedLowest := lastScannedZetaSent
	if lastScannedDeposited < lastScannedLowest {
		lastScannedLowest = lastScannedDeposited
	}
	if lastScannedTssRecvd < lastScannedLowest {
		lastScannedLowest = lastScannedTssRecvd
	}

	// update last scanned block height for all 3 events (ZetaSent, Deposited, TssRecvd), ignore db error
	if lastScannedLowest > lastScanned {
		sampledLogger.Info().
			Msgf("observeInbound: lasstScanned heights for chain %d ZetaSent %d ERC20Deposited %d TssRecvd %d",
				ob.Chain().ChainId, lastScannedZetaSent, lastScannedDeposited, lastScannedTssRecvd)
		if err := ob.SaveLastBlockScanned(lastScannedLowest); err != nil {
			ob.Logger().Inbound.Error().
				Err(err).
				Msgf("observeInbound: error saving lastScannedLowest %d to db", lastScannedLowest)
		}
	}
	return nil
}

// ObserveZetaSent queries the ZetaSent event from the connector contract and posts to zetacore
// returns the last block successfully scanned
func (ob *Observer) ObserveZetaSent(startBlock, toBlock uint64) uint64 {
	// filter ZetaSent logs
	addrConnector, connector, err := ob.GetConnectorContract()
	if err != nil {
		ob.Logger().Chain.Warn().Err(err).Msgf("ObserveZetaSent: GetConnectorContract error:")
		return startBlock - 1 // lastScanned
	}
	iter, err := connector.FilterZetaSent(&bind.FilterOpts{
		Start:   startBlock,
		End:     &toBlock,
		Context: context.TODO(),
	}, []ethcommon.Address{}, []*big.Int{})
	if err != nil {
		ob.Logger().Chain.Warn().Err(err).Msgf(
			"ObserveZetaSent: FilterZetaSent error from block %d to %d for chain %d", startBlock, toBlock, ob.Chain().ChainId)
		return startBlock - 1 // lastScanned
	}

	// collect and sort events by block number, then tx index, then log index (ascending)
	events := make([]*zetaconnector.ZetaConnectorNonEthZetaSent, 0)
	for iter.Next() {
		// sanity check tx event
		err := evm.ValidateEvmTxLog(&iter.Event.Raw, addrConnector, "", evm.TopicsZetaSent)
		if err == nil {
			events = append(events, iter.Event)
			continue
		}
		ob.Logger().Inbound.Warn().
			Err(err).
			Msgf("ObserveZetaSent: invalid ZetaSent event in tx %s on chain %d at height %d",
				iter.Event.Raw.TxHash.Hex(), ob.Chain().ChainId, iter.Event.Raw.BlockNumber)
	}
	sort.SliceStable(events, func(i, j int) bool {
		if events[i].Raw.BlockNumber == events[j].Raw.BlockNumber {
			if events[i].Raw.TxIndex == events[j].Raw.TxIndex {
				return events[i].Raw.Index < events[j].Raw.Index
			}
			return events[i].Raw.TxIndex < events[j].Raw.TxIndex
		}
		return events[i].Raw.BlockNumber < events[j].Raw.BlockNumber
	})

	// increment prom counter
	metrics.GetFilterLogsPerChain.WithLabelValues(ob.Chain().ChainName.String()).Inc()

	// post to zetacore
	beingScanned := uint64(0)
	guard := make(map[string]bool)
	for _, event := range events {
		// remember which block we are scanning (there could be multiple events in the same block)
		if event.Raw.BlockNumber > beingScanned {
			beingScanned = event.Raw.BlockNumber
		}
		// guard against multiple events in the same tx
		if guard[event.Raw.TxHash.Hex()] {
			ob.Logger().Inbound.Warn().
				Msgf("ObserveZetaSent: multiple remote call events detected in tx %s", event.Raw.TxHash)
			continue
		}
		guard[event.Raw.TxHash.Hex()] = true

		msg := ob.BuildInboundVoteMsgForZetaSentEvent(event)
		if msg != nil {
			_, err = ob.PostVoteInbound(
				msg,
				coin.CoinType_Zeta,
				zetacore.PostVoteInboundMessagePassingExecutionGasLimit,
			)
			if err != nil {
				return beingScanned - 1 // we have to re-scan from this block next time
			}
		}
	}
	// successful processed all events in [startBlock, toBlock]
	return toBlock
}

// ObserveERC20Deposited queries the ERC20CustodyDeposited event from the ERC20Custody contract and posts to zetacore
// returns the last block successfully scanned
func (ob *Observer) ObserveERC20Deposited(startBlock, toBlock uint64) uint64 {
	// filter ERC20CustodyDeposited logs
	addrCustody, erc20custodyContract, err := ob.GetERC20CustodyContract()
	if err != nil {
		ob.Logger().Inbound.Warn().Err(err).Msgf("ObserveERC20Deposited: GetERC20CustodyContract error:")
		return startBlock - 1 // lastScanned
	}

	iter, err := erc20custodyContract.FilterDeposited(&bind.FilterOpts{
		Start:   startBlock,
		End:     &toBlock,
		Context: context.TODO(),
	}, []ethcommon.Address{})
	if err != nil {
		ob.Logger().Inbound.Warn().Err(err).Msgf(
			"ObserveERC20Deposited: FilterDeposited error from block %d to %d for chain %d", startBlock, toBlock, ob.Chain().ChainId)
		return startBlock - 1 // lastScanned
	}

	// collect and sort events by block number, then tx index, then log index (ascending)
	events := make([]*erc20custody.ERC20CustodyDeposited, 0)
	for iter.Next() {
		// sanity check tx event
		err := evm.ValidateEvmTxLog(&iter.Event.Raw, addrCustody, "", evm.TopicsDeposited)
		if err == nil {
			events = append(events, iter.Event)
			continue
		}
		ob.Logger().Inbound.Warn().
			Err(err).
			Msgf("ObserveERC20Deposited: invalid Deposited event in tx %s on chain %d at height %d",
				iter.Event.Raw.TxHash.Hex(), ob.Chain().ChainId, iter.Event.Raw.BlockNumber)
	}
	sort.SliceStable(events, func(i, j int) bool {
		if events[i].Raw.BlockNumber == events[j].Raw.BlockNumber {
			if events[i].Raw.TxIndex == events[j].Raw.TxIndex {
				return events[i].Raw.Index < events[j].Raw.Index
			}
			return events[i].Raw.TxIndex < events[j].Raw.TxIndex
		}
		return events[i].Raw.BlockNumber < events[j].Raw.BlockNumber
	})

	// increment prom counter
	metrics.GetFilterLogsPerChain.WithLabelValues(ob.Chain().ChainName.String()).Inc()

	// post to zeatcore
	guard := make(map[string]bool)
	beingScanned := uint64(0)
	for _, event := range events {
		// remember which block we are scanning (there could be multiple events in the same block)
		if event.Raw.BlockNumber > beingScanned {
			beingScanned = event.Raw.BlockNumber
		}
		tx, _, err := ob.TransactionByHash(event.Raw.TxHash.Hex())
		if err != nil {
			ob.Logger().Inbound.Error().Err(err).Msgf(
				"ObserveERC20Deposited: error getting transaction for inbound %s chain %d", event.Raw.TxHash, ob.Chain().ChainId)
			return beingScanned - 1 // we have to re-scan from this block next time
		}
		sender := ethcommon.HexToAddress(tx.From)

		// guard against multiple events in the same tx
		if guard[event.Raw.TxHash.Hex()] {
			ob.Logger().Inbound.Warn().
				Msgf("ObserveERC20Deposited: multiple remote call events detected in tx %s", event.Raw.TxHash)
			continue
		}
		guard[event.Raw.TxHash.Hex()] = true

		msg := ob.BuildInboundVoteMsgForDepositedEvent(event, sender)
		if msg != nil {
			_, err = ob.PostVoteInbound(msg, coin.CoinType_ERC20, zetacore.PostVoteInboundExecutionGasLimit)
			if err != nil {
				return beingScanned - 1 // we have to re-scan from this block next time
			}
		}
	}
	// successful processed all events in [startBlock, toBlock]
	return toBlock
}

// ObserverTSSReceive queries the incoming gas asset to TSS address and posts to zetacore
// returns the last block successfully scanned
func (ob *Observer) ObserverTSSReceive(startBlock, toBlock uint64) uint64 {
	// query incoming gas asset
	for bn := startBlock; bn <= toBlock; bn++ {
		// post new block header (if any) to zetacore and ignore error
		// TODO: consider having a independent ticker(from TSS scaning) for posting block headers
		// https://github.com/zeta-chain/node/issues/1847
		blockHeaderVerification, found := ob.ZetacoreContext().GetBlockHeaderEnabledChains(ob.Chain().ChainId)
		if found && blockHeaderVerification.Enabled {
			// post block header for supported chains
			// TODO: move this logic in its own routine
			// https://github.com/zeta-chain/node/issues/2204
			err := ob.postBlockHeader(toBlock)
			if err != nil {
				ob.Logger().Inbound.Error().Err(err).Msg("error posting block header")
			}
		}

		// observe TSS received gas token in block 'bn'
		err := ob.ObserveTSSReceiveInBlock(bn)
		if err != nil {
			ob.Logger().Inbound.Error().
				Err(err).
				Msgf("ObserverTSSReceive: error observing TSS received token in block %d for chain %d", bn, ob.Chain().ChainId)
			return bn - 1 // we have to re-scan from this block next time
		}
	}
	// successful processed all gas asset deposits in [startBlock, toBlock]
	return toBlock
}

// CheckAndVoteInboundTokenZeta checks and votes on the given inbound Zeta token
func (ob *Observer) CheckAndVoteInboundTokenZeta(
	tx *ethrpc.Transaction,
	receipt *ethtypes.Receipt,
	vote bool,
) (string, error) {
	// check confirmations
	if confirmed := ob.HasEnoughConfirmations(receipt, ob.LastBlock()); !confirmed {
		return "", fmt.Errorf(
			"inbound %s has not been confirmed yet: receipt block %d",
			tx.Hash,
			receipt.BlockNumber.Uint64(),
		)
	}

	// get zeta connector contract
	addrConnector, connector, err := ob.GetConnectorContract()
	if err != nil {
		return "", err
	}

	// build inbound vote message and post vote
	var msg *types.MsgVoteInbound
	for _, log := range receipt.Logs {
		event, err := connector.ParseZetaSent(*log)
		if err == nil && event != nil {
			// sanity check tx event
			err = evm.ValidateEvmTxLog(&event.Raw, addrConnector, tx.Hash, evm.TopicsZetaSent)
			if err == nil {
				msg = ob.BuildInboundVoteMsgForZetaSentEvent(event)
			} else {
				ob.Logger().Inbound.Error().Err(err).Msgf("CheckEvmTxLog error on inbound %s chain %d", tx.Hash, ob.Chain().ChainId)
				return "", err
			}
			break // only one event is allowed per tx
		}
	}
	if msg == nil {
		// no event, restricted tx, etc.
		ob.Logger().Inbound.Info().Msgf("no ZetaSent event found for inbound %s chain %d", tx.Hash, ob.Chain().ChainId)
		return "", nil
	}
	if vote {
		return ob.PostVoteInbound(msg, coin.CoinType_Zeta, zetacore.PostVoteInboundMessagePassingExecutionGasLimit)
	}

	return msg.Digest(), nil
}

// CheckAndVoteInboundTokenERC20 checks and votes on the given inbound ERC20 token
func (ob *Observer) CheckAndVoteInboundTokenERC20(
	tx *ethrpc.Transaction,
	receipt *ethtypes.Receipt,
	vote bool,
) (string, error) {
	// check confirmations
	if confirmed := ob.HasEnoughConfirmations(receipt, ob.LastBlock()); !confirmed {
		return "", fmt.Errorf(
			"inbound %s has not been confirmed yet: receipt block %d",
			tx.Hash,
			receipt.BlockNumber.Uint64(),
		)
	}

	// get erc20 custody contract
	addrCustory, custody, err := ob.GetERC20CustodyContract()
	if err != nil {
		return "", err
	}
	sender := ethcommon.HexToAddress(tx.From)

	// build inbound vote message and post vote
	var msg *types.MsgVoteInbound
	for _, log := range receipt.Logs {
		zetaDeposited, err := custody.ParseDeposited(*log)
		if err == nil && zetaDeposited != nil {
			// sanity check tx event
			err = evm.ValidateEvmTxLog(&zetaDeposited.Raw, addrCustory, tx.Hash, evm.TopicsDeposited)
			if err == nil {
				msg = ob.BuildInboundVoteMsgForDepositedEvent(zetaDeposited, sender)
			} else {
				ob.Logger().Inbound.Error().Err(err).Msgf("CheckEvmTxLog error on inbound %s chain %d", tx.Hash, ob.Chain().ChainId)
				return "", err
			}
			break // only one event is allowed per tx
		}
	}
	if msg == nil {
		// no event, donation, restricted tx, etc.
		ob.Logger().Inbound.Info().Msgf("no Deposited event found for inbound %s chain %d", tx.Hash, ob.Chain().ChainId)
		return "", nil
	}
	if vote {
		return ob.PostVoteInbound(msg, coin.CoinType_ERC20, zetacore.PostVoteInboundExecutionGasLimit)
	}

	return msg.Digest(), nil
}

// CheckAndVoteInboundTokenGas checks and votes on the given inbound gas token
func (ob *Observer) CheckAndVoteInboundTokenGas(
	tx *ethrpc.Transaction,
	receipt *ethtypes.Receipt,
	vote bool,
) (string, error) {
	// check confirmations
	if confirmed := ob.HasEnoughConfirmations(receipt, ob.LastBlock()); !confirmed {
		return "", fmt.Errorf(
			"inbound %s has not been confirmed yet: receipt block %d",
			tx.Hash,
			receipt.BlockNumber.Uint64(),
		)
	}

	// checks receiver and tx status
	if ethcommon.HexToAddress(tx.To) != ob.TSS().EVMAddress() {
		return "", fmt.Errorf("tx.To %s is not TSS address", tx.To)
	}
	if receipt.Status != ethtypes.ReceiptStatusSuccessful {
		return "", errors.New("not a successful tx")
	}
	sender := ethcommon.HexToAddress(tx.From)

	// build inbound vote message and post vote
	msg := ob.BuildInboundVoteMsgForTokenSentToTSS(tx, sender, receipt.BlockNumber.Uint64())
	if msg == nil {
		// donation, restricted tx, etc.
		ob.Logger().Inbound.Info().Msgf("no vote message built for inbound %s chain %d", tx.Hash, ob.Chain().ChainId)
		return "", nil
	}
	if vote {
		return ob.PostVoteInbound(msg, coin.CoinType_Gas, zetacore.PostVoteInboundExecutionGasLimit)
	}

	return msg.Digest(), nil
}

// PostVoteInbound posts a vote for the given vote message
func (ob *Observer) PostVoteInbound(
	msg *types.MsgVoteInbound,
	coinType coin.CoinType,
	retryGasLimit uint64,
) (string, error) {
	txHash := msg.InboundHash
	chainID := ob.Chain().ChainId
	zetaHash, ballot, err := ob.ZetacoreClient().PostVoteInbound(zetacore.PostVoteInboundGasLimit, retryGasLimit, msg)
	if err != nil {
		ob.Logger().Inbound.Err(err).
			Msgf("inbound detected: error posting vote for chain %d token %s inbound %s", chainID, coinType, txHash)
		return "", err
	} else if zetaHash != "" {
		ob.Logger().Inbound.Info().Msgf("inbound detected: chain %d token %s inbound %s vote %s ballot %s", chainID, coinType, txHash, zetaHash, ballot)
	} else {
		ob.Logger().Inbound.Info().Msgf("inbound detected: chain %d token %s inbound %s already voted on ballot %s", chainID, coinType, txHash, ballot)
	}

	return ballot, err
}

// HasEnoughConfirmations checks if the given receipt has enough confirmations
func (ob *Observer) HasEnoughConfirmations(receipt *ethtypes.Receipt, lastHeight uint64) bool {
	confHeight := receipt.BlockNumber.Uint64() + ob.GetChainParams().ConfirmationCount
	return lastHeight >= confHeight
}

// BuildInboundVoteMsgForDepositedEvent builds a inbound vote message for a Deposited event
func (ob *Observer) BuildInboundVoteMsgForDepositedEvent(
	event *erc20custody.ERC20CustodyDeposited,
	sender ethcommon.Address,
) *types.MsgVoteInbound {
	// compliance check
	maybeReceiver := ""
	parsedAddress, _, err := chains.ParseAddressAndData(hex.EncodeToString(event.Message))
	if err == nil && parsedAddress != (ethcommon.Address{}) {
		maybeReceiver = parsedAddress.Hex()
	}
	if compliance.ContainRestrictedAddress(sender.Hex(), clienttypes.BytesToEthHex(event.Recipient), maybeReceiver) {
		compliance.PrintComplianceLog(
			ob.Logger().Inbound,
			ob.Logger().Compliance,
			false,
			ob.Chain().ChainId,
			event.Raw.TxHash.Hex(),
			sender.Hex(),
			clienttypes.BytesToEthHex(event.Recipient),
			"ERC20",
		)
		return nil
	}

	// donation check
	if bytes.Equal(event.Message, []byte(constant.DonationMessage)) {
		ob.Logger().Inbound.Info().
			Msgf("thank you rich folk for your donation! tx %s chain %d", event.Raw.TxHash.Hex(), ob.Chain().ChainId)
		return nil
	}
	message := hex.EncodeToString(event.Message)
	ob.Logger().Inbound.Info().
		Msgf("ERC20CustodyDeposited inbound detected on chain %d tx %s block %d from %s value %s message %s",
			ob.Chain().
				ChainId, event.Raw.TxHash.Hex(), event.Raw.BlockNumber, sender.Hex(), event.Amount.String(), message)

	return zetacore.GetInboundVoteMessage(
		sender.Hex(),
		ob.Chain().ChainId,
		"",
		clienttypes.BytesToEthHex(event.Recipient),
		ob.ZetacoreClient().Chain().ChainId,
		sdkmath.NewUintFromBigInt(event.Amount),
		hex.EncodeToString(event.Message),
		event.Raw.TxHash.Hex(),
		event.Raw.BlockNumber,
		1_500_000,
		coin.CoinType_ERC20,
		event.Asset.String(),
		ob.ZetacoreClient().GetKeys().GetOperatorAddress().String(),
		event.Raw.Index,
	)
}

// BuildInboundVoteMsgForZetaSentEvent builds a inbound vote message for a ZetaSent event
func (ob *Observer) BuildInboundVoteMsgForZetaSentEvent(
	event *zetaconnector.ZetaConnectorNonEthZetaSent,
) *types.MsgVoteInbound {
	destChain := chains.GetChainFromChainID(event.DestinationChainId.Int64())
	if destChain == nil {
		ob.Logger().Inbound.Warn().Msgf("chain id not supported  %d", event.DestinationChainId.Int64())
		return nil
	}
	destAddr := clienttypes.BytesToEthHex(event.DestinationAddress)

	// compliance check
	sender := event.ZetaTxSenderAddress.Hex()
<<<<<<< HEAD
	if compliance.ContainRestrictedAddress(sender, destAddr, event.SourceTxOriginAddress.Hex()) {
		compliance.PrintComplianceLog(ob.logger.Inbound, ob.logger.Compliance,
			false, ob.chain.ChainId, event.Raw.TxHash.Hex(), sender, destAddr, "Zeta")
=======
	if config.ContainRestrictedAddress(sender, destAddr, event.SourceTxOriginAddress.Hex()) {
		compliance.PrintComplianceLog(ob.Logger().Inbound, ob.Logger().Compliance,
			false, ob.Chain().ChainId, event.Raw.TxHash.Hex(), sender, destAddr, "Zeta")
>>>>>>> 3f32bd0f
		return nil
	}

	if !destChain.IsZetaChain() {
		paramsDest, found := ob.ZetacoreContext().GetEVMChainParams(destChain.ChainId)
		if !found {
			ob.Logger().Inbound.Warn().
				Msgf("chain id not present in EVMChainParams  %d", event.DestinationChainId.Int64())
			return nil
		}

		if strings.EqualFold(destAddr, paramsDest.ZetaTokenContractAddress) {
			ob.Logger().Inbound.Warn().
				Msgf("potential attack attempt: %s destination address is ZETA token contract address %s", destChain, destAddr)
			return nil
		}
	}
	message := base64.StdEncoding.EncodeToString(event.Message)
	ob.Logger().Inbound.Info().Msgf("ZetaSent inbound detected on chain %d tx %s block %d from %s value %s message %s",
		ob.Chain().
			ChainId, event.Raw.TxHash.Hex(), event.Raw.BlockNumber, sender, event.ZetaValueAndGas.String(), message)

	return zetacore.GetInboundVoteMessage(
		sender,
		ob.Chain().ChainId,
		event.SourceTxOriginAddress.Hex(),
		destAddr,
		destChain.ChainId,
		sdkmath.NewUintFromBigInt(event.ZetaValueAndGas),
		message,
		event.Raw.TxHash.Hex(),
		event.Raw.BlockNumber,
		event.DestinationGasLimit.Uint64(),
		coin.CoinType_Zeta,
		"",
		ob.ZetacoreClient().GetKeys().GetOperatorAddress().String(),
		event.Raw.Index,
	)
}

// BuildInboundVoteMsgForTokenSentToTSS builds a inbound vote message for a token sent to TSS
func (ob *Observer) BuildInboundVoteMsgForTokenSentToTSS(
	tx *ethrpc.Transaction,
	sender ethcommon.Address,
	blockNumber uint64,
) *types.MsgVoteInbound {
	message := tx.Input

	// compliance check
	maybeReceiver := ""
	parsedAddress, _, err := chains.ParseAddressAndData(message)
	if err == nil && parsedAddress != (ethcommon.Address{}) {
		maybeReceiver = parsedAddress.Hex()
	}
<<<<<<< HEAD
	if compliance.ContainRestrictedAddress(sender.Hex(), maybeReceiver) {
		compliance.PrintComplianceLog(ob.logger.Inbound, ob.logger.Compliance,
			false, ob.chain.ChainId, tx.Hash, sender.Hex(), sender.Hex(), "Gas")
=======
	if config.ContainRestrictedAddress(sender.Hex(), maybeReceiver) {
		compliance.PrintComplianceLog(ob.Logger().Inbound, ob.Logger().Compliance,
			false, ob.Chain().ChainId, tx.Hash, sender.Hex(), sender.Hex(), "Gas")
>>>>>>> 3f32bd0f
		return nil
	}

	// donation check
	// #nosec G703 err is already checked
	data, _ := hex.DecodeString(message)
	if bytes.Equal(data, []byte(constant.DonationMessage)) {
		ob.Logger().Inbound.Info().
			Msgf("thank you rich folk for your donation! tx %s chain %d", tx.Hash, ob.Chain().ChainId)
		return nil
	}
	ob.Logger().Inbound.Info().Msgf("TSS inbound detected on chain %d tx %s block %d from %s value %s message %s",
		ob.Chain().ChainId, tx.Hash, blockNumber, sender.Hex(), tx.Value.String(), message)

	return zetacore.GetInboundVoteMessage(
		sender.Hex(),
		ob.Chain().ChainId,
		sender.Hex(),
		sender.Hex(),
		ob.ZetacoreClient().Chain().ChainId,
		sdkmath.NewUintFromBigInt(&tx.Value),
		message,
		tx.Hash,
		blockNumber,
		90_000,
		coin.CoinType_Gas,
		"",
		ob.ZetacoreClient().GetKeys().GetOperatorAddress().String(),
		0, // not a smart contract call
	)
}

// ObserveTSSReceiveInBlock queries the incoming gas asset to TSS address in a single block and posts votes
func (ob *Observer) ObserveTSSReceiveInBlock(blockNumber uint64) error {
	block, err := ob.GetBlockByNumberCached(blockNumber)
	if err != nil {
		return errors.Wrapf(err, "error getting block %d for chain %d", blockNumber, ob.Chain().ChainId)
	}

	for i := range block.Transactions {
		tx := block.Transactions[i]
		if ethcommon.HexToAddress(tx.To) == ob.TSS().EVMAddress() {
			receipt, err := ob.evmClient.TransactionReceipt(context.Background(), ethcommon.HexToHash(tx.Hash))
			if err != nil {
				return errors.Wrapf(err, "error getting receipt for inbound %s chain %d", tx.Hash, ob.Chain().ChainId)
			}

			_, err = ob.CheckAndVoteInboundTokenGas(&tx, receipt, true)
			if err != nil {
				return errors.Wrapf(
					err,
					"error checking and voting inbound gas asset for inbound %s chain %d",
					tx.Hash,
					ob.Chain().ChainId,
				)
			}
		}
	}
	return nil
}

// calcBlockRangeToScan calculates the next range of blocks to scan
func (ob *Observer) calcBlockRangeToScan(latestConfirmed, lastScanned, batchSize uint64) (uint64, uint64) {
	startBlock := lastScanned + 1
	toBlock := lastScanned + batchSize
	if toBlock > latestConfirmed {
		toBlock = latestConfirmed
	}
	return startBlock, toBlock
}<|MERGE_RESOLUTION|>--- conflicted
+++ resolved
@@ -648,15 +648,9 @@
 
 	// compliance check
 	sender := event.ZetaTxSenderAddress.Hex()
-<<<<<<< HEAD
 	if compliance.ContainRestrictedAddress(sender, destAddr, event.SourceTxOriginAddress.Hex()) {
-		compliance.PrintComplianceLog(ob.logger.Inbound, ob.logger.Compliance,
-			false, ob.chain.ChainId, event.Raw.TxHash.Hex(), sender, destAddr, "Zeta")
-=======
-	if config.ContainRestrictedAddress(sender, destAddr, event.SourceTxOriginAddress.Hex()) {
 		compliance.PrintComplianceLog(ob.Logger().Inbound, ob.Logger().Compliance,
 			false, ob.Chain().ChainId, event.Raw.TxHash.Hex(), sender, destAddr, "Zeta")
->>>>>>> 3f32bd0f
 		return nil
 	}
 
@@ -711,15 +705,9 @@
 	if err == nil && parsedAddress != (ethcommon.Address{}) {
 		maybeReceiver = parsedAddress.Hex()
 	}
-<<<<<<< HEAD
 	if compliance.ContainRestrictedAddress(sender.Hex(), maybeReceiver) {
-		compliance.PrintComplianceLog(ob.logger.Inbound, ob.logger.Compliance,
-			false, ob.chain.ChainId, tx.Hash, sender.Hex(), sender.Hex(), "Gas")
-=======
-	if config.ContainRestrictedAddress(sender.Hex(), maybeReceiver) {
 		compliance.PrintComplianceLog(ob.Logger().Inbound, ob.Logger().Compliance,
 			false, ob.Chain().ChainId, tx.Hash, sender.Hex(), sender.Hex(), "Gas")
->>>>>>> 3f32bd0f
 		return nil
 	}
 
