package observer

import (
	"encoding/hex"
	"fmt"
	"math/big"

	cosmosmath "cosmossdk.io/math"
	"github.com/btcsuite/btcd/btcjson"
	"github.com/btcsuite/btcd/chaincfg"
	"github.com/btcsuite/btcd/chaincfg/chainhash"
	ethcommon "github.com/ethereum/go-ethereum/common"
	"github.com/pkg/errors"
	"github.com/rs/zerolog"

	"github.com/zeta-chain/zetacore/pkg/chains"
	"github.com/zeta-chain/zetacore/pkg/coin"
	crosschaintypes "github.com/zeta-chain/zetacore/x/crosschain/types"
	"github.com/zeta-chain/zetacore/zetaclient/chains/bitcoin"
	"github.com/zeta-chain/zetacore/zetaclient/chains/interfaces"
	"github.com/zeta-chain/zetacore/zetaclient/compliance"
<<<<<<< HEAD
	"github.com/zeta-chain/zetacore/zetaclient/context"
=======
	"github.com/zeta-chain/zetacore/zetaclient/config"
>>>>>>> 2d5519f4
	"github.com/zeta-chain/zetacore/zetaclient/types"
	"github.com/zeta-chain/zetacore/zetaclient/zetacore"
)

// WatchInbound watches Bitcoin chain for inbounds on a ticker
// It starts a ticker and run ObserveInbound
// TODO(revamp): move all ticker related methods in the same file
func (ob *Observer) WatchInbound() {
	ticker, err := types.NewDynamicTicker("Bitcoin_WatchInbound", ob.GetChainParams().InboundTicker)
	if err != nil {
		ob.logger.Inbound.Error().Err(err).Msg("error creating ticker")
		return
	}
	defer ticker.Stop()

	ob.logger.Inbound.Info().Msgf("WatchInbound started for chain %d", ob.Chain().ChainId)
	sampledLogger := ob.logger.Inbound.Sample(&zerolog.BasicSampler{N: 10})

	// ticker loop
	for {
		select {
		case <-ticker.C():
<<<<<<< HEAD
			if !context.IsInboundObservationEnabled(ob.AppContext(), ob.GetChainParams()) {
=======
			if !ob.AppContext().IsInboundObservationEnabled(ob.GetChainParams()) {
>>>>>>> 2d5519f4
				sampledLogger.Info().
					Msgf("WatchInbound: inbound observation is disabled for chain %d", ob.Chain().ChainId)
				continue
			}
			err := ob.ObserveInbound()
			if err != nil {
				ob.logger.Inbound.Error().Err(err).Msg("WatchInbound error observing in tx")
			}
			ticker.UpdateInterval(ob.GetChainParams().InboundTicker, ob.logger.Inbound)
		case <-ob.StopChannel():
			ob.logger.Inbound.Info().Msgf("WatchInbound stopped for chain %d", ob.Chain().ChainId)
			return
		}
	}
}

// ObserveInbound observes the Bitcoin chain for inbounds and post votes to zetacore
// TODO(revamp): simplify this function into smaller functions
func (ob *Observer) ObserveInbound() error {
	// get and update latest block height
	cnt, err := ob.btcClient.GetBlockCount()
	if err != nil {
		return fmt.Errorf("observeInboundBTC: error getting block number: %s", err)
	}
	if cnt < 0 {
		return fmt.Errorf("observeInboundBTC: block number is negative: %d", cnt)
	}
	// #nosec G701 checked positive
	lastBlock := uint64(cnt)
	if lastBlock < ob.LastBlock() {
		return fmt.Errorf(
			"observeInboundBTC: block number should not decrease: current %d last %d",
			cnt,
			ob.LastBlock(),
		)
	}
	ob.WithLastBlock(lastBlock)

	// skip if current height is too low
	if lastBlock < ob.GetChainParams().ConfirmationCount {
		return fmt.Errorf("observeInboundBTC: skipping observer, current block number %d is too low", cnt)
	}

	// skip if no new block is confirmed
	lastScanned := ob.LastBlockScanned()
	if lastScanned >= lastBlock-ob.GetChainParams().ConfirmationCount {
		return nil
	}

	// query incoming gas asset to TSS address
	blockNumber := lastScanned + 1
	// #nosec G701 always in range
	res, err := ob.GetBlockByNumberCached(int64(blockNumber))
	if err != nil {
		ob.logger.Inbound.Error().Err(err).Msgf("observeInboundBTC: error getting bitcoin block %d", blockNumber)
		return err
	}
	ob.logger.Inbound.Info().Msgf("observeInboundBTC: block %d has %d txs, current block %d, last block %d",
		blockNumber, len(res.Block.Tx), cnt, lastScanned)

	// add block header to zetacore
	// TODO: consider having a separate ticker(from TSS scaning) for posting block headers
	// https://github.com/zeta-chain/node/issues/1847
	// TODO: move this logic in its own routine
	// https://github.com/zeta-chain/node/issues/2204
	blockHeaderVerification, found := ob.AppContext().GetBlockHeaderEnabledChains(ob.Chain().ChainId)
	if found && blockHeaderVerification.Enabled {
		// #nosec G701 always in range
		err = ob.postBlockHeader(int64(blockNumber))
		if err != nil {
			ob.logger.Inbound.Warn().Err(err).Msgf("observeInboundBTC: error posting block header %d", blockNumber)
		}
	}

	if len(res.Block.Tx) > 1 {
		// get depositor fee
		depositorFee := bitcoin.CalcDepositorFee(res.Block, ob.Chain().ChainId, ob.netParams, ob.logger.Inbound)

		// filter incoming txs to TSS address
		tssAddress := ob.TSS().BTCAddress()

		// #nosec G701 always positive
		inbounds, err := FilterAndParseIncomingTx(
			ob.btcClient,
			res.Block.Tx,
			uint64(res.Block.Height),
			tssAddress,
			ob.logger.Inbound,
			ob.netParams,
			depositorFee,
		)
		if err != nil {
			ob.logger.Inbound.Error().
				Err(err).
				Msgf("observeInboundBTC: error filtering incoming txs for block %d", blockNumber)
			return err // we have to re-scan this block next time
		}

		// post inbound vote message to zetacore
		for _, inbound := range inbounds {
			msg := ob.GetInboundVoteMessageFromBtcEvent(inbound)
			if msg != nil {
				zetaHash, ballot, err := ob.ZetacoreClient().PostVoteInbound(
					zetacore.PostVoteInboundGasLimit,
					zetacore.PostVoteInboundExecutionGasLimit,
					msg,
				)
				if err != nil {
					ob.logger.Inbound.Error().
						Err(err).
						Msgf("observeInboundBTC: error posting to zetacore for tx %s", inbound.TxHash)
					return err // we have to re-scan this block next time
				} else if zetaHash != "" {
					ob.logger.Inbound.Info().Msgf("observeInboundBTC: PostVoteInbound zeta tx hash: %s inbound %s ballot %s fee %v",
						zetaHash, inbound.TxHash, ballot, depositorFee)
				}
			}
		}
	}

	// save last scanned block to both memory and db
	if err := ob.SaveLastBlockScanned(blockNumber); err != nil {
		ob.logger.Inbound.Error().
			Err(err).
			Msgf("observeInboundBTC: error writing last scanned block %d to db", blockNumber)
	}

	return nil
}

// WatchInboundTracker watches zetacore for bitcoin inbound trackers
// TODO(revamp): move all ticker related methods in the same file
func (ob *Observer) WatchInboundTracker() {
	ticker, err := types.NewDynamicTicker("Bitcoin_WatchInboundTracker", ob.GetChainParams().InboundTicker)
	if err != nil {
		ob.logger.Inbound.Err(err).Msg("error creating ticker")
		return
	}

	defer ticker.Stop()
	for {
		select {
		case <-ticker.C():
<<<<<<< HEAD
			if !context.IsInboundObservationEnabled(ob.AppContext(), ob.GetChainParams()) {
=======
			if !ob.AppContext().IsInboundObservationEnabled(ob.GetChainParams()) {
>>>>>>> 2d5519f4
				continue
			}
			err := ob.ProcessInboundTrackers()
			if err != nil {
				ob.logger.Inbound.Error().
					Err(err).
					Msgf("error observing inbound tracker for chain %d", ob.Chain().ChainId)
			}
			ticker.UpdateInterval(ob.GetChainParams().InboundTicker, ob.logger.Inbound)
		case <-ob.StopChannel():
			ob.logger.Inbound.Info().Msgf("WatchInboundTracker stopped for chain %d", ob.Chain().ChainId)
			return
		}
	}
}

// ProcessInboundTrackers processes inbound trackers
// TODO(revamp): move inbound tracker logic in a specific file
func (ob *Observer) ProcessInboundTrackers() error {
	trackers, err := ob.ZetacoreClient().GetInboundTrackersForChain(ob.Chain().ChainId)
	if err != nil {
		return err
	}

	for _, tracker := range trackers {
		ob.logger.Inbound.Info().
			Msgf("checking tracker with hash :%s and coin-type :%s ", tracker.TxHash, tracker.CoinType)
		ballotIdentifier, err := ob.CheckReceiptForBtcTxHash(tracker.TxHash, true)
		if err != nil {
			return err
		}
		ob.logger.Inbound.Info().
			Msgf("Vote submitted for inbound Tracker, Chain : %s,Ballot Identifier : %s, coin-type %s", ob.Chain().ChainName, ballotIdentifier, coin.CoinType_Gas.String())
	}

	return nil
}

// CheckReceiptForBtcTxHash checks the receipt for a btc tx hash
func (ob *Observer) CheckReceiptForBtcTxHash(txHash string, vote bool) (string, error) {
	hash, err := chainhash.NewHashFromStr(txHash)
	if err != nil {
		return "", err
	}

	tx, err := ob.btcClient.GetRawTransactionVerbose(hash)
	if err != nil {
		return "", err
	}

	blockHash, err := chainhash.NewHashFromStr(tx.BlockHash)
	if err != nil {
		return "", err
	}

	blockVb, err := ob.btcClient.GetBlockVerboseTx(blockHash)
	if err != nil {
		return "", err
	}

	if len(blockVb.Tx) <= 1 {
		return "", fmt.Errorf("block %d has no transactions", blockVb.Height)
	}

	depositorFee := bitcoin.CalcDepositorFee(blockVb, ob.Chain().ChainId, ob.netParams, ob.logger.Inbound)
	tss, err := ob.ZetacoreClient().GetBtcTssAddress(ob.Chain().ChainId)
	if err != nil {
		return "", err
	}

	// #nosec G701 always positive
	event, err := GetBtcEvent(
		ob.btcClient,
		*tx,
		tss,
		uint64(blockVb.Height),
		ob.logger.Inbound,
		ob.netParams,
		depositorFee,
	)
	if err != nil {
		return "", err
	}

	if event == nil {
		return "", errors.New("no btc deposit event found")
	}

	msg := ob.GetInboundVoteMessageFromBtcEvent(event)
	if msg == nil {
		return "", errors.New("no message built for btc sent to TSS")
	}

	if !vote {
		return msg.Digest(), nil
	}

	zetaHash, ballot, err := ob.ZetacoreClient().PostVoteInbound(
		zetacore.PostVoteInboundGasLimit,
		zetacore.PostVoteInboundExecutionGasLimit,
		msg,
	)
	if err != nil {
		ob.logger.Inbound.Error().Err(err).Msg("error posting to zetacore")
		return "", err
	} else if zetaHash != "" {
		ob.logger.Inbound.Info().Msgf("BTC deposit detected and reported: PostVoteInbound zeta tx hash: %s inbound %s ballot %s fee %v",
			zetaHash, txHash, ballot, depositorFee)
	}

	return msg.Digest(), nil
}

// FilterAndParseIncomingTx given txs list returned by the "getblock 2" RPC command, return the txs that are relevant to us
// relevant tx must have the following vouts as the first two vouts:
// vout0: p2wpkh to the TSS address (targetAddress)
// vout1: OP_RETURN memo, base64 encoded
func FilterAndParseIncomingTx(
	rpcClient interfaces.BTCRPCClient,
	txs []btcjson.TxRawResult,
	blockNumber uint64,
	tssAddress string,
	logger zerolog.Logger,
	netParams *chaincfg.Params,
	depositorFee float64,
) ([]*BTCInboundEvent, error) {
	inbounds := make([]*BTCInboundEvent, 0)
	for idx, tx := range txs {
		if idx == 0 {
			continue // the first tx is coinbase; we do not process coinbase tx
		}

		inbound, err := GetBtcEvent(rpcClient, tx, tssAddress, blockNumber, logger, netParams, depositorFee)
		if err != nil {
			// unable to parse the tx, the caller should retry
			return nil, errors.Wrapf(err, "error getting btc event for tx %s in block %d", tx.Txid, blockNumber)
		}

		if inbound != nil {
			inbounds = append(inbounds, inbound)
			logger.Info().Msgf("FilterAndParseIncomingTx: found btc event for tx %s in block %d", tx.Txid, blockNumber)
		}
	}
	return inbounds, nil
}

// GetInboundVoteMessageFromBtcEvent converts a BTCInboundEvent to a MsgVoteInbound to enable voting on the inbound on zetacore
func (ob *Observer) GetInboundVoteMessageFromBtcEvent(inbound *BTCInboundEvent) *crosschaintypes.MsgVoteInbound {
	ob.logger.Inbound.Debug().Msgf("Processing inbound: %s", inbound.TxHash)
	amount := big.NewFloat(inbound.Value)
	amount = amount.Mul(amount, big.NewFloat(1e8))
	amountInt, _ := amount.Int(nil)
	message := hex.EncodeToString(inbound.MemoBytes)

	// compliance check
	// if the inbound contains restricted addresses, return nil
	if ob.DoesInboundContainsRestrictedAddress(inbound) {
		return nil
	}

	return zetacore.GetInboundVoteMessage(
		inbound.FromAddress,
		ob.Chain().ChainId,
		inbound.FromAddress,
		inbound.FromAddress,
		ob.ZetacoreClient().Chain().ChainId,
		cosmosmath.NewUintFromBigInt(amountInt),
		message,
		inbound.TxHash,
		inbound.BlockNumber,
		0,
		coin.CoinType_Gas,
		"",
		ob.ZetacoreClient().GetKeys().GetOperatorAddress().String(),
		0,
	)
}

// DoesInboundContainsRestrictedAddress returns true if the inbound contains restricted addresses
// TODO(revamp): move all compliance related functions in a specific file
func (ob *Observer) DoesInboundContainsRestrictedAddress(inTx *BTCInboundEvent) bool {
	receiver := ""
	parsedAddress, _, err := chains.ParseAddressAndData(hex.EncodeToString(inTx.MemoBytes))
	if err == nil && parsedAddress != (ethcommon.Address{}) {
		receiver = parsedAddress.Hex()
	}
	if compliance.ContainRestrictedAddress(inTx.FromAddress, receiver) {
		compliance.PrintComplianceLog(ob.logger.Inbound, ob.logger.Compliance,
			false, ob.Chain().ChainId, inTx.TxHash, inTx.FromAddress, receiver, "BTC")
		return true
	}
	return false
}

// GetBtcEvent either returns a valid BTCInboundEvent or nil
// Note: the caller should retry the tx on error (e.g., GetSenderAddressByVin failed)
// TODO(revamp): simplify this function
func GetBtcEvent(
	rpcClient interfaces.BTCRPCClient,
	tx btcjson.TxRawResult,
	tssAddress string,
	blockNumber uint64,
	logger zerolog.Logger,
	netParams *chaincfg.Params,
	depositorFee float64,
) (*BTCInboundEvent, error) {
	found := false
	var value float64
	var memo []byte
	if len(tx.Vout) >= 2 {
		// 1st vout must have tss address as receiver with p2wpkh scriptPubKey
		vout0 := tx.Vout[0]
		script := vout0.ScriptPubKey.Hex
		if len(script) == 44 && script[:4] == "0014" {
			// P2WPKH output: 0x00 + 20 bytes of pubkey hash
			receiver, err := bitcoin.DecodeScriptP2WPKH(vout0.ScriptPubKey.Hex, netParams)
			if err != nil { // should never happen
				return nil, err
			}

			// skip irrelevant tx to us
			if receiver != tssAddress {
				return nil, nil
			}

			// deposit amount has to be no less than the minimum depositor fee
			if vout0.Value < depositorFee {
				logger.Info().
					Msgf("GetBtcEvent: btc deposit amount %v in txid %s is less than depositor fee %v", vout0.Value, tx.Txid, depositorFee)
				return nil, nil
			}
			value = vout0.Value - depositorFee

			// 2nd vout must be a valid OP_RETURN memo
			vout1 := tx.Vout[1]
			memo, found, err = bitcoin.DecodeOpReturnMemo(vout1.ScriptPubKey.Hex, tx.Txid)
			if err != nil {
				logger.Error().Err(err).Msgf("GetBtcEvent: error decoding OP_RETURN memo: %s", vout1.ScriptPubKey.Hex)
				return nil, nil
			}
		}
	}
	// event found, get sender address
	if found {
		if len(tx.Vin) == 0 { // should never happen
			return nil, fmt.Errorf("GetBtcEvent: no input found for inbound: %s", tx.Txid)
		}

		fromAddress, err := GetSenderAddressByVin(rpcClient, tx.Vin[0], netParams)
		if err != nil {
			return nil, errors.Wrapf(err, "error getting sender address for inbound: %s", tx.Txid)
		}

		return &BTCInboundEvent{
			FromAddress: fromAddress,
			ToAddress:   tssAddress,
			Value:       value,
			MemoBytes:   memo,
			BlockNumber: blockNumber,
			TxHash:      tx.Txid,
		}, nil
	}
	return nil, nil
}<|MERGE_RESOLUTION|>--- conflicted
+++ resolved
@@ -19,11 +19,6 @@
 	"github.com/zeta-chain/zetacore/zetaclient/chains/bitcoin"
 	"github.com/zeta-chain/zetacore/zetaclient/chains/interfaces"
 	"github.com/zeta-chain/zetacore/zetaclient/compliance"
-<<<<<<< HEAD
-	"github.com/zeta-chain/zetacore/zetaclient/context"
-=======
-	"github.com/zeta-chain/zetacore/zetaclient/config"
->>>>>>> 2d5519f4
 	"github.com/zeta-chain/zetacore/zetaclient/types"
 	"github.com/zeta-chain/zetacore/zetaclient/zetacore"
 )
@@ -46,11 +41,7 @@
 	for {
 		select {
 		case <-ticker.C():
-<<<<<<< HEAD
-			if !context.IsInboundObservationEnabled(ob.AppContext(), ob.GetChainParams()) {
-=======
 			if !ob.AppContext().IsInboundObservationEnabled(ob.GetChainParams()) {
->>>>>>> 2d5519f4
 				sampledLogger.Info().
 					Msgf("WatchInbound: inbound observation is disabled for chain %d", ob.Chain().ChainId)
 				continue
@@ -194,11 +185,7 @@
 	for {
 		select {
 		case <-ticker.C():
-<<<<<<< HEAD
-			if !context.IsInboundObservationEnabled(ob.AppContext(), ob.GetChainParams()) {
-=======
 			if !ob.AppContext().IsInboundObservationEnabled(ob.GetChainParams()) {
->>>>>>> 2d5519f4
 				continue
 			}
 			err := ob.ProcessInboundTrackers()
