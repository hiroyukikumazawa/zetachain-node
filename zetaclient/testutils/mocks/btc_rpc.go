package mocks

import (
	"errors"

	"github.com/btcsuite/btcd/btcjson"
	"github.com/btcsuite/btcd/chaincfg/chainhash"
	"github.com/btcsuite/btcd/rpcclient"
	"github.com/btcsuite/btcd/wire"
	"github.com/btcsuite/btcutil"

	"github.com/zeta-chain/zetacore/zetaclient/chains/interfaces"
)

// EvmClient interface
var _ interfaces.BTCRPCClient = &MockBTCRPCClient{}

// MockBTCRPCClient is a mock implementation of the BTCRPCClient interface
type MockBTCRPCClient struct {
<<<<<<< HEAD
	err        error
	blockCount int64
	Txs        []*btcutil.Tx
=======
	err            error
	blockCount     int64
	blockHash      *chainhash.Hash
	blockHeader    *wire.BlockHeader
	blockVerboseTx *btcjson.GetBlockVerboseTxResult
	Txs            []*btcutil.Tx
>>>>>>> 3f32bd0f
}

// NewMockBTCRPCClient creates a new mock BTC RPC client
func NewMockBTCRPCClient() *MockBTCRPCClient {
	client := &MockBTCRPCClient{}
	return client.Reset()
}

// Reset clears the mock data
func (c *MockBTCRPCClient) Reset() *MockBTCRPCClient {
	if c.err != nil {
		return nil
	}

	c.Txs = []*btcutil.Tx{}
	return c
}

func (c *MockBTCRPCClient) GetNetworkInfo() (*btcjson.GetNetworkInfoResult, error) {
	return nil, errors.New("not implemented")
}

func (c *MockBTCRPCClient) CreateWallet(_ string, _ ...rpcclient.CreateWalletOpt) (*btcjson.CreateWalletResult, error) {
	return nil, errors.New("not implemented")
}

func (c *MockBTCRPCClient) GetNewAddress(_ string) (btcutil.Address, error) {
	return nil, errors.New("not implemented")
}

func (c *MockBTCRPCClient) GenerateToAddress(_ int64, _ btcutil.Address, _ *int64) ([]*chainhash.Hash, error) {
	return nil, errors.New("not implemented")
}

func (c *MockBTCRPCClient) GetBalance(_ string) (btcutil.Amount, error) {
	return 0, errors.New("not implemented")
}

func (c *MockBTCRPCClient) SendRawTransaction(_ *wire.MsgTx, _ bool) (*chainhash.Hash, error) {
	return nil, errors.New("not implemented")
}

func (c *MockBTCRPCClient) ListUnspent() ([]btcjson.ListUnspentResult, error) {
	return nil, errors.New("not implemented")
}

func (c *MockBTCRPCClient) ListUnspentMinMaxAddresses(
	_ int,
	_ int,
	_ []btcutil.Address,
) ([]btcjson.ListUnspentResult, error) {
	return nil, errors.New("not implemented")
}

func (c *MockBTCRPCClient) EstimateSmartFee(
	_ int64,
	_ *btcjson.EstimateSmartFeeMode,
) (*btcjson.EstimateSmartFeeResult, error) {
	return nil, errors.New("not implemented")
}

func (c *MockBTCRPCClient) GetTransaction(_ *chainhash.Hash) (*btcjson.GetTransactionResult, error) {
	return nil, errors.New("not implemented")
}

// GetRawTransaction returns a pre-loaded transaction or nil
func (c *MockBTCRPCClient) GetRawTransaction(_ *chainhash.Hash) (*btcutil.Tx, error) {
	// pop a transaction from the list
	if len(c.Txs) > 0 {
		tx := c.Txs[len(c.Txs)-1]
		c.Txs = c.Txs[:len(c.Txs)-1]
		return tx, nil
	}
	return nil, errors.New("no transaction found")
}

func (c *MockBTCRPCClient) GetRawTransactionVerbose(_ *chainhash.Hash) (*btcjson.TxRawResult, error) {
	return nil, errors.New("not implemented")
}

func (c *MockBTCRPCClient) GetBlockCount() (int64, error) {
	if c.err != nil {
		return 0, c.err
	}
	return c.blockCount, nil
}

func (c *MockBTCRPCClient) GetBlockHash(_ int64) (*chainhash.Hash, error) {
	if c.err != nil {
		return nil, c.err
	}
	return c.blockHash, nil
}

func (c *MockBTCRPCClient) GetBlockVerbose(_ *chainhash.Hash) (*btcjson.GetBlockVerboseResult, error) {
	return nil, errors.New("not implemented")
}

func (c *MockBTCRPCClient) GetBlockVerboseTx(_ *chainhash.Hash) (*btcjson.GetBlockVerboseTxResult, error) {
	if c.err != nil {
		return nil, c.err
	}
	return c.blockVerboseTx, nil
}

func (c *MockBTCRPCClient) GetBlockHeader(_ *chainhash.Hash) (*wire.BlockHeader, error) {
	if c.err != nil {
		return nil, c.err
	}
	return c.blockHeader, nil
}

// ----------------------------------------------------------------------------
// Feed data to the mock BTC RPC client for testing
// ----------------------------------------------------------------------------

func (c *MockBTCRPCClient) WithError(err error) *MockBTCRPCClient {
	c.err = err
	return c
}

func (c *MockBTCRPCClient) WithBlockCount(blkCnt int64) *MockBTCRPCClient {
	c.blockCount = blkCnt
	return c
}

<<<<<<< HEAD
=======
func (c *MockBTCRPCClient) WithBlockHash(hash *chainhash.Hash) *MockBTCRPCClient {
	c.blockHash = hash
	return c
}

func (c *MockBTCRPCClient) WithBlockHeader(header *wire.BlockHeader) *MockBTCRPCClient {
	c.blockHeader = header
	return c
}

func (c *MockBTCRPCClient) WithBlockVerboseTx(block *btcjson.GetBlockVerboseTxResult) *MockBTCRPCClient {
	c.blockVerboseTx = block
	return c
}

>>>>>>> 3f32bd0f
func (c *MockBTCRPCClient) WithRawTransaction(tx *btcutil.Tx) *MockBTCRPCClient {
	c.Txs = append(c.Txs, tx)
	return c
}

func (c *MockBTCRPCClient) WithRawTransactions(txs []*btcutil.Tx) *MockBTCRPCClient {
	c.Txs = append(c.Txs, txs...)
	return c
}<|MERGE_RESOLUTION|>--- conflicted
+++ resolved
@@ -17,18 +17,12 @@
 
 // MockBTCRPCClient is a mock implementation of the BTCRPCClient interface
 type MockBTCRPCClient struct {
-<<<<<<< HEAD
-	err        error
-	blockCount int64
-	Txs        []*btcutil.Tx
-=======
 	err            error
 	blockCount     int64
 	blockHash      *chainhash.Hash
 	blockHeader    *wire.BlockHeader
 	blockVerboseTx *btcjson.GetBlockVerboseTxResult
 	Txs            []*btcutil.Tx
->>>>>>> 3f32bd0f
 }
 
 // NewMockBTCRPCClient creates a new mock BTC RPC client
@@ -155,8 +149,6 @@
 	return c
 }
 
-<<<<<<< HEAD
-=======
 func (c *MockBTCRPCClient) WithBlockHash(hash *chainhash.Hash) *MockBTCRPCClient {
 	c.blockHash = hash
 	return c
@@ -172,7 +164,6 @@
 	return c
 }
 
->>>>>>> 3f32bd0f
 func (c *MockBTCRPCClient) WithRawTransaction(tx *btcutil.Tx) *MockBTCRPCClient {
 	c.Txs = append(c.Txs, tx)
 	return c
