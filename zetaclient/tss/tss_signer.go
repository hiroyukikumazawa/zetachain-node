--- conflicted
+++ resolved
@@ -539,14 +539,9 @@
 	return nil
 }
 
-<<<<<<< HEAD
+// GetTssAddrBTC generates a bech32 p2wpkh address from pubkey
 func GetTssAddrBTC(tssPubkey string, btcNetParams *chaincfg.Params) (string, error) {
 	addrWPKH, err := getKeyAddrBTCWitnessPubkeyHash(tssPubkey, btcNetParams)
-=======
-// GetTssAddrBTC generates a bech32 p2wpkh address from pubkey
-func GetTssAddrBTC(tssPubkey string, bitcoinChainID int64) (string, error) {
-	addrWPKH, err := getKeyAddrBTCWitnessPubkeyHash(tssPubkey, bitcoinChainID)
->>>>>>> 0bcb422e
 	if err != nil {
 		log.Fatal().Err(err)
 		return "", err
@@ -682,15 +677,11 @@
 	return false
 }
 
-<<<<<<< HEAD
+// getKeyAddrBTCWitnessPubkeyHash generates a bech32 p2wpkh address from pubkey
 func getKeyAddrBTCWitnessPubkeyHash(
 	tssPubkey string,
 	btcNetParams *chaincfg.Params,
 ) (*btcutil.AddressWitnessPubKeyHash, error) {
-=======
-// getKeyAddrBTCWitnessPubkeyHash generates a bech32 p2wpkh address from pubkey
-func getKeyAddrBTCWitnessPubkeyHash(tssPubkey string, chainID int64) (*btcutil.AddressWitnessPubKeyHash, error) {
->>>>>>> 0bcb422e
 	pubk, err := cosmos.GetPubKeyFromBech32(cosmos.Bech32PubKeyTypeAccPub, tssPubkey)
 	if err != nil {
 		return nil, err
