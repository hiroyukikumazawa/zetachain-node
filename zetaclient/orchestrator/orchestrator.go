--- conflicted
+++ resolved
@@ -34,13 +34,10 @@
 	loggerSamplingRate = 10
 )
 
-<<<<<<< HEAD
 var basicSampler = zerolog.BasicSampler{N: loggerSamplingRate}
 
-=======
 // Log is a struct that contains the logger
 // TODO(revamp): rename to logger
->>>>>>> ef8470cf
 type Log struct {
 	zerolog.Logger
 	Sampled zerolog.Logger
