package precompiles

import (
	"github.com/cosmos/cosmos-sdk/codec"
	storetypes "github.com/cosmos/cosmos-sdk/store/types"
	sdktypes "github.com/cosmos/cosmos-sdk/types"
	bankkeeper "github.com/cosmos/cosmos-sdk/x/bank/keeper"
	distrkeeper "github.com/cosmos/cosmos-sdk/x/distribution/keeper"
	stakingkeeper "github.com/cosmos/cosmos-sdk/x/staking/keeper"
	"github.com/ethereum/go-ethereum/common"
	"github.com/ethereum/go-ethereum/core/vm"
	ethparams "github.com/ethereum/go-ethereum/params"
	evmkeeper "github.com/zeta-chain/ethermint/x/evm/keeper"

	"github.com/zeta-chain/node/precompiles/bank"
	"github.com/zeta-chain/node/precompiles/prototype"
	"github.com/zeta-chain/node/precompiles/staking"
	fungiblekeeper "github.com/zeta-chain/node/x/fungible/keeper"
)

// EnabledStatefulContracts contains the list of all enabled stateful precompiles.
// This is useful for listing and reading from other packages, such as BlockedAddrs() function.
// Setting to false a contract here will disable it, not being included in the blockchain.
var EnabledStatefulContracts = map[common.Address]bool{
	prototype.ContractAddress: true,
	staking.ContractAddress:   true,
	bank.ContractAddress:      true,
}

// StatefulContracts returns all the registered precompiled contracts.
func StatefulContracts(
	fungibleKeeper *fungiblekeeper.Keeper,
	stakingKeeper *stakingkeeper.Keeper,
	bankKeeper bankkeeper.Keeper,
	distributionKeeper distrkeeper.Keeper,
	cdc codec.Codec,
	gasConfig storetypes.GasConfig,
) (precompiledContracts []evmkeeper.CustomContractFn) {
	// Initialize at 0 the custom compiled contracts and the addresses.
	precompiledContracts = make([]evmkeeper.CustomContractFn, 0)

	// Define the prototype contract function.
	if EnabledStatefulContracts[prototype.ContractAddress] {
		prototypeContract := func(_ sdktypes.Context, _ ethparams.Rules) vm.StatefulPrecompiledContract {
			return prototype.NewIPrototypeContract(fungibleKeeper, cdc, gasConfig)
		}

		// Append the prototype contract to the precompiledContracts slice.
		precompiledContracts = append(precompiledContracts, prototypeContract)
	}

	// Define the staking contract function.
	if EnabledStatefulContracts[staking.ContractAddress] {
<<<<<<< HEAD
		stakingContract := func(ctx sdktypes.Context, _ ethparams.Rules) vm.PrecompiledContract {
			return staking.NewIStakingContract(
				ctx,
				stakingKeeper,
				*fungibleKeeper,
				bankKeeper,
				distributionKeeper,
				cdc,
				gasConfig,
			)
=======
		stakingContract := func(ctx sdktypes.Context, _ ethparams.Rules) vm.StatefulPrecompiledContract {
			return staking.NewIStakingContract(ctx, stakingKeeper, *fungibleKeeper, bankKeeper, cdc, gasConfig)
>>>>>>> 6e03cc66
		}

		// Append the staking contract to the precompiledContracts slice.
		precompiledContracts = append(precompiledContracts, stakingContract)
	}

	if EnabledStatefulContracts[bank.ContractAddress] {
		bankContract := func(ctx sdktypes.Context, _ ethparams.Rules) vm.StatefulPrecompiledContract {
			return bank.NewIBankContract(ctx, bankKeeper, *fungibleKeeper, cdc, gasConfig)
		}

		// Append the staking contract to the precompiledContracts slice.
		precompiledContracts = append(precompiledContracts, bankContract)
	}

	return precompiledContracts
}<|MERGE_RESOLUTION|>--- conflicted
+++ resolved
@@ -51,7 +51,6 @@
 
 	// Define the staking contract function.
 	if EnabledStatefulContracts[staking.ContractAddress] {
-<<<<<<< HEAD
 		stakingContract := func(ctx sdktypes.Context, _ ethparams.Rules) vm.PrecompiledContract {
 			return staking.NewIStakingContract(
 				ctx,
@@ -62,10 +61,6 @@
 				cdc,
 				gasConfig,
 			)
-=======
-		stakingContract := func(ctx sdktypes.Context, _ ethparams.Rules) vm.StatefulPrecompiledContract {
-			return staking.NewIStakingContract(ctx, stakingKeeper, *fungibleKeeper, bankKeeper, cdc, gasConfig)
->>>>>>> 6e03cc66
 		}
 
 		// Append the staking contract to the precompiledContracts slice.
