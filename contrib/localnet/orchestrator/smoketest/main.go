//go:build PRIVNET
// +build PRIVNET

package main

import (
	"context"
	"fmt"
	"math/big"
	"os"
	"time"

	"github.com/btcsuite/btcd/rpcclient"
	"github.com/btcsuite/btcutil"
	sdk "github.com/cosmos/cosmos-sdk/types"
	authtypes "github.com/cosmos/cosmos-sdk/x/auth/types"
	banktypes "github.com/cosmos/cosmos-sdk/x/bank/types"
	"github.com/ethereum/go-ethereum/accounts/abi/bind"
	ethcommon "github.com/ethereum/go-ethereum/common"
	"github.com/ethereum/go-ethereum/crypto"
	"github.com/ethereum/go-ethereum/ethclient"
	"github.com/spf13/cobra"
	"github.com/zeta-chain/zetacore/app"
	"github.com/zeta-chain/zetacore/contrib/localnet/orchestrator/smoketest/contracts/contextapp"
	"github.com/zeta-chain/zetacore/contrib/localnet/orchestrator/smoketest/contracts/zevmswap"
	crosschaintypes "github.com/zeta-chain/zetacore/x/crosschain/types"
	fungibletypes "github.com/zeta-chain/zetacore/x/fungible/types"
	observertypes "github.com/zeta-chain/zetacore/x/observer/types"
	"github.com/zeta-chain/zetacore/zetaclient/config"
	"google.golang.org/grpc"
)

var (
	ZetaChainID          = "athens_101-1"
	DeployerAddress      = ethcommon.HexToAddress("0xE5C5367B8224807Ac2207d350E60e1b6F27a7ecC")
	DeployerPrivateKey   = "d87baf7bf6dc560a252596678c12e41f7d1682837f05b29d411bc3f78ae2c263"
	TSSAddress           = ethcommon.HexToAddress("0x0Da38EA1B43758F55eB97590D41e244913A00b26")
	BTCTSSAddress, _     = btcutil.DecodeAddress("bcrt1q78nlhm7mr7t6z8a93z3y93k75ftppcukt5ayay", config.BitconNetParams)
	BigZero              = big.NewInt(0)
	SmokeTestTimeout     = 24 * time.Hour // smoke test fails if timeout is reached
	USDTZRC20Addr        = "0x48f80608B672DC30DC7e3dbBd0343c5F02C738Eb"
	USDTERC20Addr        = "0xff3135df4F2775f4091b81f4c7B6359CfA07862a"
	ERC20CustodyAddr     = "0xD28D6A0b8189305551a0A8bd247a6ECa9CE781Ca"
	UniswapV2FactoryAddr = "0x9fd96203f7b22bCF72d9DCb40ff98302376cE09c"
	UniswapV2RouterAddr  = "0x2ca7d64A7EFE2D62A725E2B35Cf7230D6677FfEe"
	//SystemContractAddr   = "0x91d18e54DAf4F677cB28167158d6dd21F6aB3921"
	//ZEVMSwapAppAddr      = "0x65a45c57636f9BcCeD4fe193A602008578BcA90b"
	HexToAddress = ethcommon.HexToAddress

	// FungibleAdminMnemonic is the mnemonic for the admin account of the fungible module
	//nolint:gosec - disable nosec because this is a test account
	FungibleAdminMnemonic = "snow grace federal cupboard arrive fancy gym lady uniform rotate exercise either leave alien grass"
	FungibleAdminName     = "fungibleadmin"
	FungibleAdminAddress  = "zeta1srsq755t654agc0grpxj4y3w0znktrpr9tcdgk"
)

var RootCmd = &cobra.Command{
	Use:   "smoketest",
	Short: "Smoke Test CLI",
}

var LocalCmd = &cobra.Command{
	Use:   "local",
	Short: "Run Local Smoketest",
	Run:   LocalSmokeTest,
}

type localArgs struct {
	contractsDeployed bool
<<<<<<< HEAD
}

var localTestArgs = localArgs{}

func init() {
	RootCmd.AddCommand(LocalCmd)
	LocalCmd.Flags().BoolVar(&localTestArgs.contractsDeployed, "deployed", false, "set to to true if running smoketest again with existing state")
=======
>>>>>>> 13667874
}

var localTestArgs = localArgs{}

func init() {
	RootCmd.AddCommand(LocalCmd)
	LocalCmd.Flags().BoolVar(&localTestArgs.contractsDeployed, "deployed", false, "set to to true if running smoketest again with existing state")
}

func main() {
	if err := RootCmd.Execute(); err != nil {
		fmt.Println(err)
		os.Exit(-1)
	}
}

func LocalSmokeTest(_ *cobra.Command, _ []string) {
	testStartTime := time.Now()
	defer func() {
		fmt.Println("Smoke test took", time.Since(testStartTime))
	}()
	go func() {
		time.Sleep(SmokeTestTimeout)
		fmt.Println("Smoke test timed out after", SmokeTestTimeout)
		os.Exit(1)
	}()

	// set account prefix to zeta
	cfg := sdk.GetConfig()
	cfg.SetBech32PrefixForAccount(app.Bech32PrefixAccAddr, app.Bech32PrefixAccPub)
	cfg.Seal()

	// initialize clients
	connCfg := &rpcclient.ConnConfig{
		Host:         "bitcoin:18443",
		User:         "smoketest",
		Pass:         "123",
		HTTPPostMode: true,
		DisableTLS:   true,
		Params:       "testnet3",
	}
	btcRPCClient, err := rpcclient.New(connCfg, nil)
	if err != nil {
		panic(err)
	}

	goerliClient, err := ethclient.Dial("http://eth:8545")
	if err != nil {
		panic(err)
	}

	bal, err := goerliClient.BalanceAt(context.TODO(), DeployerAddress, nil)
	if err != nil {
		panic(err)
	}
	fmt.Printf("Deployer address: %s, balance: %d Ether\n", DeployerAddress.Hex(), bal.Div(bal, big.NewInt(1e18)))

	chainid, err := goerliClient.ChainID(context.Background())
	if err != nil {
		panic(err)
	}
	deployerPrivkey, err := crypto.HexToECDSA(DeployerPrivateKey)
	if err != nil {
		panic(err)
	}
	goerliAuth, err := bind.NewKeyedTransactorWithChainID(deployerPrivkey, chainid)
	if err != nil {
		panic(err)
	}

	grpcConn, err := grpc.Dial("zetacore0:9090", grpc.WithInsecure())
	if err != nil {
		panic(err)
	}

	cctxClient := crosschaintypes.NewQueryClient(grpcConn)
	fungibleClient := fungibletypes.NewQueryClient(grpcConn)
	authClient := authtypes.NewQueryClient(grpcConn)
	bankClient := banktypes.NewQueryClient(grpcConn)
	observerClient := observertypes.NewQueryClient(grpcConn)

	// initialize client to send messages to ZetaChain
	zetaTxServer, err := NewZetaTxServer(
		"http://zetacore0:26657",
		[]string{FungibleAdminName},
		[]string{FungibleAdminMnemonic},
	)
	if err != nil {
		panic(err)
	}

	// Wait for Genesis and keygen to be completed. ~ height 30
	time.Sleep(20 * time.Second)
	for {
		time.Sleep(5 * time.Second)
		response, err := cctxClient.LastZetaHeight(context.Background(), &crosschaintypes.QueryLastZetaHeightRequest{})
		if err != nil {
			fmt.Printf("cctxClient.LastZetaHeight error: %s", err)
			continue
		}
		if response.Height >= 30 {
			break
		}
		fmt.Printf("Last ZetaHeight: %d\n", response.Height)
	}

	// get the clients for tests
	var zevmClient *ethclient.Client
	for {
		time.Sleep(5 * time.Second)
		fmt.Printf("dialing zevm client: http://zetacore0:8545\n")
		zevmClient, err = ethclient.Dial("http://zetacore0:8545")
		if err != nil {
			continue
		}
		break
	}
	chainid, err = zevmClient.ChainID(context.Background())
	if err != nil {
		panic(err)
	}
	zevmAuth, err := bind.NewKeyedTransactorWithChainID(deployerPrivkey, chainid)
	if err != nil {
		panic(err)
	}

	smokeTest := NewSmokeTest(
		goerliClient,
		zevmClient,
		cctxClient,
		zetaTxServer,
		fungibleClient,
		authClient,
		bankClient,
		observerClient,
		goerliAuth,
		zevmAuth,
		btcRPCClient,
	)

	// The following deployment must happen here and in this order, please do not change
	// ==================== Deploying contracts ====================
	startTime := time.Now()

	// test the block of increaseAllowance & decreaseAllowance

	smokeTest.TestBitcoinSetup()
	smokeTest.TestSetupZetaTokenAndConnectorAndZEVMContracts()
	smokeTest.TestDepositEtherIntoZRC20()

	smokeTest.TestSendZetaIn()

	zevmSwapAppAddr, tx, _, err := zevmswap.DeployZEVMSwapApp(smokeTest.zevmAuth, smokeTest.zevmClient, smokeTest.UniswapV2RouterAddr, smokeTest.SystemContractAddr)
	if err != nil {
		panic(err)
	}
	receipt := MustWaitForTxReceipt(zevmClient, tx)
	if receipt.Status != 1 {
		panic("ZEVMSwapApp deployment failed")
	}
	zevmSwapApp, err := zevmswap.NewZEVMSwapApp(zevmSwapAppAddr, zevmClient)
	fmt.Printf("ZEVMSwapApp contract address: %s, tx hash: %s\n", zevmSwapAppAddr.Hex(), tx.Hash().Hex())
	smokeTest.ZEVMSwapAppAddr = zevmSwapAppAddr
	smokeTest.ZEVMSwapApp = zevmSwapApp

	//test system contract context upgrade
	contextAppAddr, tx, _, err := contextapp.DeployContextApp(smokeTest.zevmAuth, smokeTest.zevmClient)
	if err != nil {
		panic(err)
	}
	receipt = MustWaitForTxReceipt(zevmClient, tx)
	if receipt.Status != 1 {
		panic("ContextApp deployment failed")
	}
	contextApp, err := contextapp.NewContextApp(contextAppAddr, zevmClient)
	if err != nil {
		panic(err)
	}
	fmt.Printf("ContextApp contract address: %s, tx hash: %s\n", contextAppAddr.Hex(), tx.Hash().Hex())
	smokeTest.ContextAppAddr = contextAppAddr
	smokeTest.ContextApp = contextApp

	fmt.Printf("## Essential tests takes %s\n", time.Since(startTime))
	fmt.Printf("## The DeployerAddress %s is funded on the following networks:\n", DeployerAddress.Hex())
	fmt.Printf("##   Ether on Ethereum private net\n")
	fmt.Printf("##   ZETA on ZetaChain EVM\n")
	fmt.Printf("##   ETH ZRC20 on ZetaChain\n")
	// The following tests are optional tests; comment out the ones you don't want to run
	// temporarily to reduce dev/test cycle turnaround time

	smokeTest.CheckZRC20ReserveAndSupply()

	smokeTest.TestContextUpgrade()

	smokeTest.TestDepositAndCallRefund()
	smokeTest.CheckZRC20ReserveAndSupply()

	smokeTest.TestERC20Deposit()
	smokeTest.CheckZRC20ReserveAndSupply()

	smokeTest.TestERC20Withdraw()
	//smokeTest.WithdrawBitcoinMultipleTimes(5)
	smokeTest.CheckZRC20ReserveAndSupply()

	smokeTest.TestSendZetaOut()
	smokeTest.CheckZRC20ReserveAndSupply()

	smokeTest.TestSendZetaOutBTCRevert()
	smokeTest.CheckZRC20ReserveAndSupply()

	smokeTest.TestMessagePassing()
	smokeTest.CheckZRC20ReserveAndSupply()

	smokeTest.TestZRC20Swap()
	smokeTest.CheckZRC20ReserveAndSupply()

	smokeTest.TestBitcoinWithdraw()
	smokeTest.CheckZRC20ReserveAndSupply()

	smokeTest.TestCrosschainSwap()
	smokeTest.CheckZRC20ReserveAndSupply()

	smokeTest.TestMessagePassingRevertFail()
	smokeTest.CheckZRC20ReserveAndSupply()

	smokeTest.TestMessagePassingRevertSuccess()
	smokeTest.CheckZRC20ReserveAndSupply()

	smokeTest.TestPauseZRC20()
	smokeTest.CheckZRC20ReserveAndSupply()

	// add your dev test here
	smokeTest.TestMyTest()

	smokeTest.wg.Wait()
}<|MERGE_RESOLUTION|>--- conflicted
+++ resolved
@@ -67,16 +67,6 @@
 
 type localArgs struct {
 	contractsDeployed bool
-<<<<<<< HEAD
-}
-
-var localTestArgs = localArgs{}
-
-func init() {
-	RootCmd.AddCommand(LocalCmd)
-	LocalCmd.Flags().BoolVar(&localTestArgs.contractsDeployed, "deployed", false, "set to to true if running smoketest again with existing state")
-=======
->>>>>>> 13667874
 }
 
 var localTestArgs = localArgs{}
