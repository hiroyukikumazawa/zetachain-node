# CHANGELOG
<<<<<<< HEAD

## Unreleased

### Refactor
* [1853](https://github.com/zeta-chain/node/pull/1853) - refactor vote inbound tx . Refactor CCTX struct to remove duplicate CoinType

## Version: v14

### Fixes 
- [1817](https://github.com/zeta-chain/node/pull/1817) - Add migration script to fix pending and chain nonces on testnet
=======
>>>>>>> 828529c2

### Breaking Changes

* Admin policies have been moved from `observer` to a new module `authority`.
  * Updating admin policies now requires to send a governance proposal executing the `UpdatePolicies` message in the `authority` module.
  * The `Policies` query of the `authority` module must be used to get the current admin policies.
  * `PolicyType_group1` has been renamed into `PolicyType_groupEmergency` and `PolicyType_group2` has been renamed into `PolicyType_groupAdmin`.

### Refactor

* [1511](https://github.com/zeta-chain/node/pull/1511) - move ballot voting logic from `crosschain` to `observer`
* [1783](https://github.com/zeta-chain/node/pull/1783) - refactor zetaclient metrics naming and structure
* [1774](https://github.com/zeta-chain/node/pull/1774) - split params and config in zetaclient
* [1831](https://github.com/zeta-chain/node/pull/1831) - removing unnecessary pointers in context structure

### Features

* [1789](https://github.com/zeta-chain/node/issues/1789) - block cross-chain transactions that involve restricted addresses
* [1755](https://github.com/zeta-chain/node/issues/1755) - use evm JSON RPC for inbound tx (including blob tx) observation.
* [1815](https://github.com/zeta-chain/node/pull/1815) - add authority module for authorized actions

### Tests

* [1767](https://github.com/zeta-chain/node/pull/1767) - add unit tests for emissions module begin blocker
* [1816](https://github.com/zeta-chain/node/pull/1816) - add args to e2e tests
* [1791](https://github.com/zeta-chain/node/pull/1791) - add e2e tests for feature of restricted address
* [1787](https://github.com/zeta-chain/node/pull/1787) - add unit tests for cross-chain evm hooks and e2e test failed withdraw to BTC legacy address
* [1840](https://github.com/zeta-chain/node/pull/1840) - fix code coverage test failures ignored in CI

### Fixes

* [1861](https://github.com/zeta-chain/node/pull/1861) - fix `ObserverSlashAmount` invalid read

### Chores

* [1814](https://github.com/zeta-chain/node/pull/1814) - fix code coverage ignore for protobuf generated files

## Version: v14

- [1817](https://github.com/zeta-chain/node/pull/1817) - Add migration script to fix pending and chain nonces on testnet

## Version: v13.0.0

### Breaking Changes

* `zetaclientd start`: now requires 2 inputs from stdin: hotkey password and tss keyshare password
  Starting zetaclient now requires two passwords to be input; one for the hotkey and another for the tss key-share.

### Features

* [1698](https://github.com/zeta-chain/node/issues/1698) - bitcoin dynamic depositor fee
* [1811](https://github.com/zeta-chain/node/pull/1811) - add a message to withdraw emission rewards

### Docs

* [1731](https://github.com/zeta-chain/node/pull/1731) added doc for hotkey and tss key-share password prompts.

### Features

*[1728] (https://github.com/zeta-chain/node/pull/1728) - allow aborted transactions to be refunded by minting tokens to zEvm.

### Refactor

* [1766](https://github.com/zeta-chain/node/pull/1766) - Refactors the `PostTxProcessing` EVM hook functionality to deal with invalid withdraw events
* [1630](https://github.com/zeta-chain/node/pull/1630) - added password prompts for hotkey and tss keyshare in zetaclient
* [1760](https://github.com/zeta-chain/node/pull/1760) - Make staking keeper private in crosschain module
* [1809](https://github.com/zeta-chain/node/pull/1809) - Refactored tryprocessout function in evm signer

### Fixes

* [1678](https://github.com/zeta-chain/node/issues/1678) - clean cached stale block to fix evm outtx hash mismatch
* [1690](https://github.com/zeta-chain/node/issues/1690) - double watched gas prices and fix btc scheduler
* [1687](https://github.com/zeta-chain/node/pull/1687) - only use EVM supported chains for gas stability pool
* [1692](https://github.com/zeta-chain/node/pull/1692) - fix get params query for emissions module
* [1706](https://github.com/zeta-chain/node/pull/1706) - fix CLI crosschain show-out-tx-tracker
* [1707](https://github.com/zeta-chain/node/issues/1707) - fix bitcoin fee rate estimation
* [1712](https://github.com/zeta-chain/node/issues/1712) - increase EVM outtx inclusion timeout to 20 minutes
* [1733](https://github.com/zeta-chain/node/pull/1733) - remove the unnecessary 2x multiplier in the convertGasToZeta RPC
* [1721](https://github.com/zeta-chain/node/issues/1721) - zetaclient should provide bitcoin_chain_id when querying TSS address
* [1744](https://github.com/zeta-chain/node/pull/1744) - added cmd to encrypt tss keyshare file, allowing empty tss password for backward compatibility.

### Tests

* [1584](https://github.com/zeta-chain/node/pull/1584) - allow to run E2E tests on any networks
* [1746](https://github.com/zeta-chain/node/pull/1746) - rename smoke tests to e2e tests
* [1753](https://github.com/zeta-chain/node/pull/1753) - fix gosec errors on usage of rand package

* [1762](https://github.com/zeta-chain/node/pull/1762) - improve coverage for fungibile module
* [1782](https://github.com/zeta-chain/node/pull/1782) - improve coverage for fungibile module system contract

### CI

* Adjusted the release pipeline to be a manually executed pipeline with an approver step. The pipeline now executes all the required tests run before the approval step unless skipped. 
* Added pipeline to build and push docker images into dockerhub on release for ubuntu and macos.
* Adjusted the pipeline for building and pushing docker images for MacOS to install and run docker.
* Added docker-compose and make commands for launching full nodes. `make mainnet-zetarpc-node`  `make mainnet-bitcoind-node`
* Made adjustments to the docker-compose for launching mainnet full nodes to include examples of using the docker images build from the docker image build pipeline.
* [1736](https://github.com/zeta-chain/node/pull/1736) - chore: add Ethermint endpoints to OpenAPI
* Re-wrote Dockerfile for building Zetacored docker images. 
* Adjusted the docker-compose files for Zetacored nodes to utilize the new docker image.
* Added scripts for the new docker image that facilitate the start up automation.
* Adjusted the docker pipeline slightly to pull the version on PR from the app.go file.
* [1781](https://github.com/zeta-chain/node/pull/1781) - add codecov coverage report in CI
* fixed the download binary script to use relative pathing from binary_list file.

### Features

* [1425](https://github.com/zeta-chain/node/pull/1425) add `whitelist-erc20` command


### Chores

* [1729](https://github.com/zeta-chain/node/pull/1729) - add issue templates
* [1754](https://github.com/zeta-chain/node/pull/1754) - cleanup expected keepers

## Version: v12.2.4

### Fixes

* [1638](https://github.com/zeta-chain/node/issues/1638) - additional check to make sure external chain height always increases
* [1672](https://github.com/zeta-chain/node/pull/1672) - paying 50% more than base gas price to buffer EIP1559 gas price increase
* [1642](https://github.com/zeta-chain/node/pull/1642) - Change WhitelistERC20 authorization from group1 to group2
* [1610](https://github.com/zeta-chain/node/issues/1610) - add pending outtx hash to tracker after monitoring for 10 minutes
* [1656](https://github.com/zeta-chain/node/issues/1656) - schedule bitcoin keysign with intervals to avoid keysign failures
* [1662](https://github.com/zeta-chain/node/issues/1662) - skip Goerli BlobTxType transactions introduced in Dencun upgrade
* [1663](https://github.com/zeta-chain/node/issues/1663) - skip Mumbai empty block if ethclient sanity check fails
* [1661](https://github.com/zeta-chain/node/issues/1661) - use estimated SegWit tx size for Bitcoin gas fee calculation
* [1667](https://github.com/zeta-chain/node/issues/1667) - estimate SegWit tx size in uinit of vByte
* [1675](https://github.com/zeta-chain/node/issues/1675) - use chain param ConfirmationCount for bitcoin confirmation

## Chores
* [1694](https://github.com/zeta-chain/node/pull/1694) - remove standalone network, use require testing package for the entire node folder

## Version: v12.1.0

### Tests

* [1577](https://github.com/zeta-chain/node/pull/1577) - add chain header tests in E2E tests and fix admin tests

### Features
* [1658](https://github.com/zeta-chain/node/pull/1658) - modify emission distribution to use fixed block rewards

### Fixes
* [1535](https://github.com/zeta-chain/node/issues/1535) - Avoid voting on wrong ballots due to false blockNumber in EVM tx receipt
* [1588](https://github.com/zeta-chain/node/pull/1588) - fix chain params comparison logic
* [1650](https://github.com/zeta-chain/node/pull/1605) - exempt (discounted) *system txs* from min gas price check and gas fee deduction
* [1632](https://github.com/zeta-chain/node/pull/1632) - set keygen to `KeygenStatus_KeyGenSuccess` if its in `KeygenStatus_PendingKeygen`.
* [1576](https://github.com/zeta-chain/node/pull/1576) - Fix zetaclient crash due to out of bound integer conversion and log prints.
* [1575](https://github.com/zeta-chain/node/issues/1575) - Skip unsupported chain parameters by IsSupported flag

### CI

* [1580](https://github.com/zeta-chain/node/pull/1580) - Fix release pipelines cleanup step.

### Chores

* [1585](https://github.com/zeta-chain/node/pull/1585) - Updated release instructions
* [1615](https://github.com/zeta-chain/node/pull/1615) - Add upgrade handler for version v12.1.0


### Features

* [1591](https://github.com/zeta-chain/node/pull/1591) - support lower gas limit for voting on inbound and outbound transactions
* [1592](https://github.com/zeta-chain/node/issues/1592) - check inbound tracker tx hash against Tss address and some refactor on inTx observation

### Refactoring

* [1628](https://github.com/zeta-chain/node/pull/1628) optimize return and simplify code
* [1640](https://github.com/zeta-chain/node/pull/1640) reorganize zetaclient into subpackages

### Refactoring
* [1619](https://github.com/zeta-chain/node/pull/1619) - Add evm fee calculation to tss migration of evm chains

## Version: v12.0.0

### Breaking Changes

TSS and chain validation related queries have been moved from `crosschain` module to `observer` module:
* `PendingNonces` :Changed from `/zeta-chain/crosschain/pendingNonces/{chain_id}/{address}` to `/zeta-chain/observer/pendingNonces/{chain_id}/{address}` . It returns all the pending nonces for a chain id and address. This returns the current pending nonces for the chain.
* `ChainNonces` : Changed from `/zeta-chain/crosschain/chainNonces/{chain_id}` to`/zeta-chain/observer/chainNonces/{chain_id}` . It returns all the chain nonces for a chain id. This returns the current nonce of the TSS address for the chain.
* `ChainNoncesAll` :Changed from `/zeta-chain/crosschain/chainNonces` to `/zeta-chain/observer/chainNonces` . It returns all the chain nonces for all chains. This returns the current nonce of the TSS address for all chains.

All chains now have the same observer set:
* `ObserversByChain`: `/zeta-chain/observer/observers_by_chain/{observation_chain}` has been removed and replaced with `/zeta-chain/observer/observer_set`. All chains have the same observer set.
* `AllObserverMappers`: `/zeta-chain/observer/all_observer_mappers` has been removed. `/zeta-chain/observer/observer_set` should be used to get observers.

Observer params and core params have been merged into chain params:
* `Params`: `/zeta-chain/observer/params` no longer returns observer params. Observer params data have been moved to chain params described below.
* `GetCoreParams`: Renamed into `GetChainParams`. `/zeta-chain/observer/get_core_params` moved to `/zeta-chain/observer/get_chain_params`.
* `GetCoreParamsByChain`: Renamed into `GetChainParamsForChain`. `/zeta-chain/observer/get_core_params_by_chain` moved to `/zeta-chain/observer/get_chain_params_by_chain`.

Getting the correct TSS address for Bitcoin now requires proviidng the Bitcoin chain id:
* `GetTssAddress` : Changed from `/zeta-chain/observer/get_tss_address/` to `/zeta-chain/observer/getTssAddress/{bitcoin_chain_id}` . Optional bitcoin chain id can now be passed as a parameter to fetch the correct tss for required BTC chain. This parameter only affects the BTC tss address in the response.

### Features
* [1498](https://github.com/zeta-chain/node/pull/1498) - Add monitoring(grafana, prometheus, ethbalance) for localnet testing
* [1395](https://github.com/zeta-chain/node/pull/1395) - Add state variable to track aborted zeta amount
* [1410](https://github.com/zeta-chain/node/pull/1410) - `snapshots` commands
* enable zetaclients to use dynamic gas price on zetachain - enables >0 min_gas_price in feemarket module
* add static chain data for Sepolia testnet
* added metrics to track the burn rate of the hotkey in the telemetry server as well as prometheus

### Fixes

* [1554](https://github.com/zeta-chain/node/pull/1554) - Screen out unconfirmed UTXOs that are not created by TSS itself
* [1560](https://github.com/zeta-chain/node/issues/1560) - Zetaclient post evm-chain outtx hashes only when receipt is available
* [1516](https://github.com/zeta-chain/node/issues/1516) - Unprivileged outtx tracker removal
* [1537](https://github.com/zeta-chain/node/issues/1537) - Sanity check events of ZetaSent/ZetaReceived/ZetaRevertedWithdrawn/Deposited
* [1530](https://github.com/zeta-chain/node/pull/1530) - Outbound tx confirmation/inclusion enhancement
* [1496](https://github.com/zeta-chain/node/issues/1496) - post block header for enabled EVM chains only
* [1518](https://github.com/zeta-chain/node/pull/1518) - Avoid duplicate keysign if an outTx is already pending
* fix Code4rena issue - zetaclients potentially miss inTx when PostSend (or other RPC) fails
* fix go-staticcheck warnings for zetaclient
* fix Athens-3 issue - incorrect pending-tx inclusion and incorrect confirmation count
* masked zetaclient config at startup
* set limit for queried pending cctxs
* add check to verify new tss has been produced when triggering tss funds migration
* fix Athens-3 log print issue - avoid posting uncessary outtx confirmation
* fix docker build issues with version: golang:1.20-alpine3.18
* [1525](https://github.com/zeta-chain/node/pull/1525) - relax EVM chain block header length check 1024->4096
* [1522](https://github.com/zeta-chain/node/pull/1522/files) - block `distribution` module account from receiving zeta
* [1528](https://github.com/zeta-chain/node/pull/1528) - fix panic caused on decoding malformed BTC addresses
* [1536](https://github.com/zeta-chain/node/pull/1536) - add index to check previously finalized inbounds
* [1556](https://github.com/zeta-chain/node/pull/1556) - add emptiness check for topic array in event parsing
* [1546](https://github.com/zeta-chain/node/pull/1546) - fix reset of pending nonces on genesis import
* [1555](https://github.com/zeta-chain/node/pull/1555) - Reduce websocket message limit to 10MB
* [1567](https://github.com/zeta-chain/node/pull/1567) - add bitcoin chain id to fetch the tss address rpc endpoint
* [1501](https://github.com/zeta-chain/node/pull/1501) - fix stress test - use new refactored config file and smoketest runner
* [1589](https://github.com/zeta-chain/node/pull/1589) - add bitcoin chain id to `get tss address` and `get tss address historical` cli query

### Refactoring

* [1552](https://github.com/zeta-chain/node/pull/1552) - requires group2 to enable header verification
* [1211](https://github.com/zeta-chain/node/issues/1211) - use `grpc` and `msg` for query and message files
* refactor cctx scheduler - decouple evm cctx scheduler from btc cctx scheduler
* move tss state from crosschain to observer
* move pending nonces, chain nonces and nonce to cctx to observer
* move tss related cli from crosschain to observer
* reorganize smoke tests structure
* Add pagination to queries which iterate over large data sets InTxTrackerAll ,PendingNoncesAll ,AllBlameRecord ,TssHistory
* GetTssAddress now returns only the current tss address for ETH and BTC
* Add a new query GetTssAddressesByFinalizedBlockHeight to get any other tss addresses for a finalized block height
* Move observer params into core params
* Remove chain id from the index for observer mapper and rename it to observer set.
* Add logger to smoke tests
* [1521](https://github.com/zeta-chain/node/pull/1521) - replace go-tss lib version with one that reverts back to thorchain tss-lib
* [1558](https://github.com/zeta-chain/node/pull/1558) - change log level for gas stability pool iteration error
* Update --ledger flag hint

### Chores
* [1446](https://github.com/zeta-chain/node/pull/1446) - renamed file `zetaclientd/aux.go` to `zetaclientd/utils.go` to avoid complaints from go package resolver. 
* [1499](https://github.com/zeta-chain/node/pull/1499) - Add scripts to localnet to help test gov proposals
* [1442](https://github.com/zeta-chain/node/pull/1442) - remove build types in `.goreleaser.yaml`
* [1504](https://github.com/zeta-chain/node/pull/1504) - remove `-race` in the `make install` commmand
*  [1564](https://github.com/zeta-chain/node/pull/1564) - bump ti-actions/changed-files

### Tests

* [1538](https://github.com/zeta-chain/node/pull/1538) - improve stateful e2e testing

### CI
* Removed private runners and unused GitHub Action

## Version: v11.0.0

### Features

* [1387](https://github.com/zeta-chain/node/pull/1387) - Add HSM capability for zetaclient hot key
* add a new thread to zetaclient which checks zeta supply in all connected chains in every block
* add a new tx to update an observer, this can be either be run a tombstoned observer/validator or via admin_policy_group_2.

### Fixes

* Added check for redeployment of gas and asset token contracts
* [1372](https://github.com/zeta-chain/node/pull/1372) - Include Event Index as part for inbound tx digest
* [1367](https://github.com/zeta-chain/node/pull/1367) - fix minRelayTxFee issue and check misuse of bitcoin mainnet/testnet addresses
* [1358](https://github.com/zeta-chain/node/pull/1358) - add a new thread to zetaclient which checks zeta supply in all connected chains in every block
* prevent deposits for paused zrc20
* [1406](https://github.com/zeta-chain/node/pull/1406) - improve log prints and speed up evm outtx inclusion
* fix Athens-3 issue - include bitcoin outtx regardless of the cctx status

### Refactoring

* [1391](https://github.com/zeta-chain/node/pull/1391) - consolidate node builds
* update `MsgUpdateContractBytecode` to use code hash instead of contract address

### Chores

### Tests
- Add unit tests for adding votes to a ballot 

### CI

## Version: v10.1.2

### Features
* [1137](https://github.com/zeta-chain/node/pull/1137) - external stress testing
* [1205](https://github.com/zeta-chain/node/pull/1205) - allow setting liquidity cap for ZRC20
* [1260](https://github.com/zeta-chain/node/pull/1260) - add ability to update gas limit
* [1263](https://github.com/zeta-chain/node/pull/1263) - Bitcoin block header and merkle proof
* [1247](https://github.com/zeta-chain/node/pull/1247) - add query command to get all gas stability pool balances
* [1143](https://github.com/zeta-chain/node/pull/1143) - tss funds migration capability
* [1358](https://github.com/zeta-chain/node/pull/1358) - zetaclient thread for zeta supply checks
* [1384](https://github.com/zeta-chain/node/pull/1384) - tx to update an observer
### Fixes

* [1195](https://github.com/zeta-chain/node/pull/1195) - added upgrade name, and allow download. allows to test release
* [1153](https://github.com/zeta-chain/node/pull/1153) - address `cosmos-gosec` lint issues
* [1128](https://github.com/zeta-chain/node/pull/1228) - adding namespaces back in rpc
* [1245](https://github.com/zeta-chain/node/pull/1245) - set unique index for generate cctx
* [1250](https://github.com/zeta-chain/node/pull/1250) - remove error return in `IsAuthorized`
* [1261](https://github.com/zeta-chain/node/pull/1261) - Ethereum comparaison checksum/non-checksum format
* [1264](https://github.com/zeta-chain/node/pull/1264) - Blame index update
* [1243](https://github.com/zeta-chain/node/pull/1243) - feed sataoshi/B to zetacore and check actual outTx size
* [1235](https://github.com/zeta-chain/node/pull/1235) - cherry pick all hotfix from v10.0.x (zero-amount, precision, etc.)
* [1257](https://github.com/zeta-chain/node/pull/1257) - register emissions grpc server
* [1277](https://github.com/zeta-chain/node/pull/1277) - read gas limit from smart contract
* [1252](https://github.com/zeta-chain/node/pull/1252) - add CLI command to query system contract
* [1285](https://github.com/zeta-chain/node/pull/1285) - add notice when using `--ledger` with Ethereum HD path
* [1283](https://github.com/zeta-chain/node/pull/1283) - query outtx tracker by chain using prefixed store
* [1280](https://github.com/zeta-chain/node/pull/1280) - minor fixes to stateful upgrade
* [1304](https://github.com/zeta-chain/node/pull/1304) - remove check `gasObtained == outTxGasFee`
* [1308](https://github.com/zeta-chain/node/pull/1308) - begin blocker for mock mainnet

### Refactoring

* [1226](https://github.com/zeta-chain/node/pull/1226) - call `onCrossChainCall` when depositing to a contract
* [1238](https://github.com/zeta-chain/node/pull/1238) - change default mempool version in config 
* [1279](https://github.com/zeta-chain/node/pull/1279) - remove duplicate funtion name IsEthereum
* [1289](https://github.com/zeta-chain/node/pull/1289) - skip gas stability pool funding when gasLimit is equal gasUsed

### Chores

* [1193](https://github.com/zeta-chain/node/pull/1193) - switch back to `cosmos/cosmos-sdk`
* [1222](https://github.com/zeta-chain/node/pull/1222) - changed maxNestedMsgs
* [1265](https://github.com/zeta-chain/node/pull/1265) - sync from mockmain
* [1307](https://github.com/zeta-chain/node/pull/1307) - increment handler version

### Tests

* [1135](https://github.com/zeta-chain/node/pull/1135) - Stateful upgrade for smoke tests

### CI

* [1218](https://github.com/zeta-chain/node/pull/1218) - cross-compile release binaries and simplify PR testings
* [1302](https://github.com/zeta-chain/node/pull/1302) - add mainnet builds to goreleaser<|MERGE_RESOLUTION|>--- conflicted
+++ resolved
@@ -1,5 +1,4 @@
 # CHANGELOG
-<<<<<<< HEAD
 
 ## Unreleased
 
@@ -10,8 +9,6 @@
 
 ### Fixes 
 - [1817](https://github.com/zeta-chain/node/pull/1817) - Add migration script to fix pending and chain nonces on testnet
-=======
->>>>>>> 828529c2
 
 ### Breaking Changes
 
