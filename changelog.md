# CHANGELOG

## Unreleased

### Refactor

* [1511](https://github.com/zeta-chain/node/pull/1511) - move ballot voting logic from `crosschain` to `observer`
* [1783](https://github.com/zeta-chain/node/pull/1783) - refactor zetaclient metrics naming and structure
* [1774](https://github.com/zeta-chain/node/pull/1774) - split params and config in zetaclient

### Features

* [1789](https://github.com/zeta-chain/node/issues/1789) - block cross-chain transactions that involve restricted addresses

### Tests

* [1767](https://github.com/zeta-chain/node/pull/1767) - add unit tests for emissions module begin blocker

### Chores

* [1814](https://github.com/zeta-chain/node/pull/1814) - fix code coverage ignore for protobuf generated files

## Version: v13.0.0

### Breaking Changes

* `zetaclientd start`: now requires 2 inputs from stdin: hotkey password and tss keyshare password
  Starting zetaclient now requires two passwords to be input; one for the hotkey and another for the tss key-share.

### Features

* [1698](https://github.com/zeta-chain/node/issues/1698) - bitcoin dynamic depositor fee

### Docs

* [1731](https://github.com/zeta-chain/node/pull/1731) added doc for hotkey and tss key-share password prompts.

### Features

*[1728] (https://github.com/zeta-chain/node/pull/1728) - allow aborted transactions to be refunded by minting tokens to zEvm.

### Refactor

* [1766](https://github.com/zeta-chain/node/pull/1766) - Refactors the `PostTxProcessing` EVM hook functionality to deal with invalid withdraw events
* [1630](https://github.com/zeta-chain/node/pull/1630) - added password prompts for hotkey and tss keyshare in zetaclient
* [1760](https://github.com/zeta-chain/node/pull/1760) - Make staking keeper private in crosschain module

### Fixes

* [1678](https://github.com/zeta-chain/node/issues/1678) - clean cached stale block to fix evm outtx hash mismatch
* [1690](https://github.com/zeta-chain/node/issues/1690) - double watched gas prices and fix btc scheduler
* [1687](https://github.com/zeta-chain/node/pull/1687) - only use EVM supported chains for gas stability pool
* [1692](https://github.com/zeta-chain/node/pull/1692) - fix get params query for emissions module
* [1706](https://github.com/zeta-chain/node/pull/1706) - fix CLI crosschain show-out-tx-tracker
* [1707](https://github.com/zeta-chain/node/issues/1707) - fix bitcoin fee rate estimation
* [1712](https://github.com/zeta-chain/node/issues/1712) - increase EVM outtx inclusion timeout to 20 minutes
* [1733](https://github.com/zeta-chain/node/pull/1733) - remove the unnecessary 2x multiplier in the convertGasToZeta RPC
* [1721](https://github.com/zeta-chain/node/issues/1721) - zetaclient should provide bitcoin_chain_id when querying TSS address
* [1744](https://github.com/zeta-chain/node/pull/1744) - added cmd to encrypt tss keyshare file, allowing empty tss password for backward compatibility.

### Tests

* [1584](https://github.com/zeta-chain/node/pull/1584) - allow to run E2E tests on any networks
* [1746](https://github.com/zeta-chain/node/pull/1746) - rename smoke tests to e2e tests
* [1753](https://github.com/zeta-chain/node/pull/1753) - fix gosec errors on usage of rand package

* [1762](https://github.com/zeta-chain/node/pull/1762) - improve coverage for fungibile module
* [1782](https://github.com/zeta-chain/node/pull/1782) - improve coverage for fungibile module system contract

### CI

* Adjusted the release pipeline to be a manually executed pipeline with an approver step. The pipeline now executes all the required tests run before the approval step unless skipped. 
* Added pipeline to build and push docker images into dockerhub on release for ubuntu and macos.
* Adjusted the pipeline for building and pushing docker images for MacOS to install and run docker.
* Added docker-compose and make commands for launching full nodes. `make mainnet-zetarpc-node`  `make mainnet-bitcoind-node`
* Made adjustments to the docker-compose for launching mainnet full nodes to include examples of using the docker images build from the docker image build pipeline.
* [1736](https://github.com/zeta-chain/node/pull/1736) - chore: add Ethermint endpoints to OpenAPI
<<<<<<< HEAD
* Re-wrote Dockerfile for building Zetacored docker images. 
* Adjusted the docker-compose files for Zetacored nodes to utilize the new docker image.
* Added scripts for the new docker image that facilitate the start up automation.
* Adjusted the docker pipeline slightly to pull the version on PR from the app.go file.
=======
* [1781](https://github.com/zeta-chain/node/pull/1781) - add codecov coverage report in CI

### Features

* [1425](https://github.com/zeta-chain/node/pull/1425) add `whitelist-erc20` command
>>>>>>> 85eda628

### Chores

* [1729](https://github.com/zeta-chain/node/pull/1729) - add issue templates
* [1754](https://github.com/zeta-chain/node/pull/1754) - cleanup expected keepers

## Version: v12.2.4

### Fixes

* [1638](https://github.com/zeta-chain/node/issues/1638) - additional check to make sure external chain height always increases
* [1672](https://github.com/zeta-chain/node/pull/1672) - paying 50% more than base gas price to buffer EIP1559 gas price increase
* [1642](https://github.com/zeta-chain/node/pull/1642) - Change WhitelistERC20 authorization from group1 to group2
* [1610](https://github.com/zeta-chain/node/issues/1610) - add pending outtx hash to tracker after monitoring for 10 minutes
* [1656](https://github.com/zeta-chain/node/issues/1656) - schedule bitcoin keysign with intervals to avoid keysign failures
* [1662](https://github.com/zeta-chain/node/issues/1662) - skip Goerli BlobTxType transactions introduced in Dencun upgrade
* [1663](https://github.com/zeta-chain/node/issues/1663) - skip Mumbai empty block if ethclient sanity check fails
* [1661](https://github.com/zeta-chain/node/issues/1661) - use estimated SegWit tx size for Bitcoin gas fee calculation
* [1667](https://github.com/zeta-chain/node/issues/1667) - estimate SegWit tx size in uinit of vByte
* [1675](https://github.com/zeta-chain/node/issues/1675) - use chain param ConfirmationCount for bitcoin confirmation

## Chores
* [1694](https://github.com/zeta-chain/node/pull/1694) - remove standalone network, use require testing package for the entire node folder

## Version: v12.1.0

### Tests

* [1577](https://github.com/zeta-chain/node/pull/1577) - add chain header tests in E2E tests and fix admin tests

### Features
* [1658](https://github.com/zeta-chain/node/pull/1658) - modify emission distribution to use fixed block rewards

### Fixes
* [1535](https://github.com/zeta-chain/node/issues/1535) - Avoid voting on wrong ballots due to false blockNumber in EVM tx receipt
* [1588](https://github.com/zeta-chain/node/pull/1588) - fix chain params comparison logic
* [1650](https://github.com/zeta-chain/node/pull/1605) - exempt (discounted) *system txs* from min gas price check and gas fee deduction
* [1632](https://github.com/zeta-chain/node/pull/1632) - set keygen to `KeygenStatus_KeyGenSuccess` if its in `KeygenStatus_PendingKeygen`.
* [1576](https://github.com/zeta-chain/node/pull/1576) - Fix zetaclient crash due to out of bound integer conversion and log prints.
* [1575](https://github.com/zeta-chain/node/issues/1575) - Skip unsupported chain parameters by IsSupported flag

### CI

* [1580](https://github.com/zeta-chain/node/pull/1580) - Fix release pipelines cleanup step.

### Chores

* [1585](https://github.com/zeta-chain/node/pull/1585) - Updated release instructions
* [1615](https://github.com/zeta-chain/node/pull/1615) - Add upgrade handler for version v12.1.0


### Features

* [1591](https://github.com/zeta-chain/node/pull/1591) - support lower gas limit for voting on inbound and outbound transactions
* [1592](https://github.com/zeta-chain/node/issues/1592) - check inbound tracker tx hash against Tss address and some refactor on inTx observation

### Refactoring

* [1628](https://github.com/zeta-chain/node/pull/1628) optimize return and simplify code
* [1640](https://github.com/zeta-chain/node/pull/1640) reorganize zetaclient into subpackages

### Refactoring
* [1619](https://github.com/zeta-chain/node/pull/1619) - Add evm fee calculation to tss migration of evm chains

## Version: v12.0.0

### Breaking Changes

TSS and chain validation related queries have been moved from `crosschain` module to `observer` module:
* `PendingNonces` :Changed from `/zeta-chain/crosschain/pendingNonces/{chain_id}/{address}` to `/zeta-chain/observer/pendingNonces/{chain_id}/{address}` . It returns all the pending nonces for a chain id and address. This returns the current pending nonces for the chain.
* `ChainNonces` : Changed from `/zeta-chain/crosschain/chainNonces/{chain_id}` to`/zeta-chain/observer/chainNonces/{chain_id}` . It returns all the chain nonces for a chain id. This returns the current nonce of the TSS address for the chain.
* `ChainNoncesAll` :Changed from `/zeta-chain/crosschain/chainNonces` to `/zeta-chain/observer/chainNonces` . It returns all the chain nonces for all chains. This returns the current nonce of the TSS address for all chains.

All chains now have the same observer set:
* `ObserversByChain`: `/zeta-chain/observer/observers_by_chain/{observation_chain}` has been removed and replaced with `/zeta-chain/observer/observer_set`. All chains have the same observer set.
* `AllObserverMappers`: `/zeta-chain/observer/all_observer_mappers` has been removed. `/zeta-chain/observer/observer_set` should be used to get observers.

Observer params and core params have been merged into chain params:
* `Params`: `/zeta-chain/observer/params` no longer returns observer params. Observer params data have been moved to chain params described below.
* `GetCoreParams`: Renamed into `GetChainParams`. `/zeta-chain/observer/get_core_params` moved to `/zeta-chain/observer/get_chain_params`.
* `GetCoreParamsByChain`: Renamed into `GetChainParamsForChain`. `/zeta-chain/observer/get_core_params_by_chain` moved to `/zeta-chain/observer/get_chain_params_by_chain`.

Getting the correct TSS address for Bitcoin now requires proviidng the Bitcoin chain id:
* `GetTssAddress` : Changed from `/zeta-chain/observer/get_tss_address/` to `/zeta-chain/observer/getTssAddress/{bitcoin_chain_id}` . Optional bitcoin chain id can now be passed as a parameter to fetch the correct tss for required BTC chain. This parameter only affects the BTC tss address in the response.

### Features
* [1498](https://github.com/zeta-chain/node/pull/1498) - Add monitoring(grafana, prometheus, ethbalance) for localnet testing
* [1395](https://github.com/zeta-chain/node/pull/1395) - Add state variable to track aborted zeta amount
* [1410](https://github.com/zeta-chain/node/pull/1410) - `snapshots` commands
* enable zetaclients to use dynamic gas price on zetachain - enables >0 min_gas_price in feemarket module
* add static chain data for Sepolia testnet
* added metrics to track the burn rate of the hotkey in the telemetry server as well as prometheus

### Fixes

* [1554](https://github.com/zeta-chain/node/pull/1554) - Screen out unconfirmed UTXOs that are not created by TSS itself
* [1560](https://github.com/zeta-chain/node/issues/1560) - Zetaclient post evm-chain outtx hashes only when receipt is available
* [1516](https://github.com/zeta-chain/node/issues/1516) - Unprivileged outtx tracker removal
* [1537](https://github.com/zeta-chain/node/issues/1537) - Sanity check events of ZetaSent/ZetaReceived/ZetaRevertedWithdrawn/Deposited
* [1530](https://github.com/zeta-chain/node/pull/1530) - Outbound tx confirmation/inclusion enhancement
* [1496](https://github.com/zeta-chain/node/issues/1496) - post block header for enabled EVM chains only
* [1518](https://github.com/zeta-chain/node/pull/1518) - Avoid duplicate keysign if an outTx is already pending
* fix Code4rena issue - zetaclients potentially miss inTx when PostSend (or other RPC) fails
* fix go-staticcheck warnings for zetaclient
* fix Athens-3 issue - incorrect pending-tx inclusion and incorrect confirmation count
* masked zetaclient config at startup
* set limit for queried pending cctxs
* add check to verify new tss has been produced when triggering tss funds migration
* fix Athens-3 log print issue - avoid posting uncessary outtx confirmation
* fix docker build issues with version: golang:1.20-alpine3.18
* [1525](https://github.com/zeta-chain/node/pull/1525) - relax EVM chain block header length check 1024->4096
* [1522](https://github.com/zeta-chain/node/pull/1522/files) - block `distribution` module account from receiving zeta
* [1528](https://github.com/zeta-chain/node/pull/1528) - fix panic caused on decoding malformed BTC addresses
* [1536](https://github.com/zeta-chain/node/pull/1536) - add index to check previously finalized inbounds
* [1556](https://github.com/zeta-chain/node/pull/1556) - add emptiness check for topic array in event parsing
* [1546](https://github.com/zeta-chain/node/pull/1546) - fix reset of pending nonces on genesis import
* [1555](https://github.com/zeta-chain/node/pull/1555) - Reduce websocket message limit to 10MB
* [1567](https://github.com/zeta-chain/node/pull/1567) - add bitcoin chain id to fetch the tss address rpc endpoint
* [1501](https://github.com/zeta-chain/node/pull/1501) - fix stress test - use new refactored config file and smoketest runner
* [1589](https://github.com/zeta-chain/node/pull/1589) - add bitcoin chain id to `get tss address` and `get tss address historical` cli query

### Refactoring

* [1552](https://github.com/zeta-chain/node/pull/1552) - requires group2 to enable header verification
* [1211](https://github.com/zeta-chain/node/issues/1211) - use `grpc` and `msg` for query and message files
* refactor cctx scheduler - decouple evm cctx scheduler from btc cctx scheduler
* move tss state from crosschain to observer
* move pending nonces, chain nonces and nonce to cctx to observer
* move tss related cli from crosschain to observer
* reorganize smoke tests structure
* Add pagination to queries which iterate over large data sets InTxTrackerAll ,PendingNoncesAll ,AllBlameRecord ,TssHistory
* GetTssAddress now returns only the current tss address for ETH and BTC
* Add a new query GetTssAddressesByFinalizedBlockHeight to get any other tss addresses for a finalized block height
* Move observer params into core params
* Remove chain id from the index for observer mapper and rename it to observer set.
* Add logger to smoke tests
* [1521](https://github.com/zeta-chain/node/pull/1521) - replace go-tss lib version with one that reverts back to thorchain tss-lib
* [1558](https://github.com/zeta-chain/node/pull/1558) - change log level for gas stability pool iteration error
* Update --ledger flag hint

### Chores
* [1446](https://github.com/zeta-chain/node/pull/1446) - renamed file `zetaclientd/aux.go` to `zetaclientd/utils.go` to avoid complaints from go package resolver. 
* [1499](https://github.com/zeta-chain/node/pull/1499) - Add scripts to localnet to help test gov proposals
* [1442](https://github.com/zeta-chain/node/pull/1442) - remove build types in `.goreleaser.yaml`
* [1504](https://github.com/zeta-chain/node/pull/1504) - remove `-race` in the `make install` commmand
*  [1564](https://github.com/zeta-chain/node/pull/1564) - bump ti-actions/changed-files

### Tests

* [1538](https://github.com/zeta-chain/node/pull/1538) - improve stateful e2e testing

### CI
* Removed private runners and unused GitHub Action

## Version: v11.0.0

### Features

* [1387](https://github.com/zeta-chain/node/pull/1387) - Add HSM capability for zetaclient hot key
* add a new thread to zetaclient which checks zeta supply in all connected chains in every block
* add a new tx to update an observer, this can be either be run a tombstoned observer/validator or via admin_policy_group_2.

### Fixes

* Added check for redeployment of gas and asset token contracts
* [1372](https://github.com/zeta-chain/node/pull/1372) - Include Event Index as part for inbound tx digest
* [1367](https://github.com/zeta-chain/node/pull/1367) - fix minRelayTxFee issue and check misuse of bitcoin mainnet/testnet addresses
* [1358](https://github.com/zeta-chain/node/pull/1358) - add a new thread to zetaclient which checks zeta supply in all connected chains in every block
* prevent deposits for paused zrc20
* [1406](https://github.com/zeta-chain/node/pull/1406) - improve log prints and speed up evm outtx inclusion
* fix Athens-3 issue - include bitcoin outtx regardless of the cctx status

### Refactoring

* [1391](https://github.com/zeta-chain/node/pull/1391) - consolidate node builds
* update `MsgUpdateContractBytecode` to use code hash instead of contract address

### Chores

### Tests
- Add unit tests for adding votes to a ballot 

### CI

## Version: v10.1.2

### Features
* [1137](https://github.com/zeta-chain/node/pull/1137) - external stress testing
* [1205](https://github.com/zeta-chain/node/pull/1205) - allow setting liquidity cap for ZRC20
* [1260](https://github.com/zeta-chain/node/pull/1260) - add ability to update gas limit
* [1263](https://github.com/zeta-chain/node/pull/1263) - Bitcoin block header and merkle proof
* [1247](https://github.com/zeta-chain/node/pull/1247) - add query command to get all gas stability pool balances
* [1143](https://github.com/zeta-chain/node/pull/1143) - tss funds migration capability
* [1358](https://github.com/zeta-chain/node/pull/1358) - zetaclient thread for zeta supply checks
* [1384](https://github.com/zeta-chain/node/pull/1384) - tx to update an observer
### Fixes

* [1195](https://github.com/zeta-chain/node/pull/1195) - added upgrade name, and allow download. allows to test release
* [1153](https://github.com/zeta-chain/node/pull/1153) - address `cosmos-gosec` lint issues
* [1128](https://github.com/zeta-chain/node/pull/1228) - adding namespaces back in rpc
* [1245](https://github.com/zeta-chain/node/pull/1245) - set unique index for generate cctx
* [1250](https://github.com/zeta-chain/node/pull/1250) - remove error return in `IsAuthorized`
* [1261](https://github.com/zeta-chain/node/pull/1261) - Ethereum comparaison checksum/non-checksum format
* [1264](https://github.com/zeta-chain/node/pull/1264) - Blame index update
* [1243](https://github.com/zeta-chain/node/pull/1243) - feed sataoshi/B to zetacore and check actual outTx size
* [1235](https://github.com/zeta-chain/node/pull/1235) - cherry pick all hotfix from v10.0.x (zero-amount, precision, etc.)
* [1257](https://github.com/zeta-chain/node/pull/1257) - register emissions grpc server
* [1277](https://github.com/zeta-chain/node/pull/1277) - read gas limit from smart contract
* [1252](https://github.com/zeta-chain/node/pull/1252) - add CLI command to query system contract
* [1285](https://github.com/zeta-chain/node/pull/1285) - add notice when using `--ledger` with Ethereum HD path
* [1283](https://github.com/zeta-chain/node/pull/1283) - query outtx tracker by chain using prefixed store
* [1280](https://github.com/zeta-chain/node/pull/1280) - minor fixes to stateful upgrade
* [1304](https://github.com/zeta-chain/node/pull/1304) - remove check `gasObtained == outTxGasFee`
* [1308](https://github.com/zeta-chain/node/pull/1308) - begin blocker for mock mainnet

### Refactoring

* [1226](https://github.com/zeta-chain/node/pull/1226) - call `onCrossChainCall` when depositing to a contract
* [1238](https://github.com/zeta-chain/node/pull/1238) - change default mempool version in config 
* [1279](https://github.com/zeta-chain/node/pull/1279) - remove duplicate funtion name IsEthereum
* [1289](https://github.com/zeta-chain/node/pull/1289) - skip gas stability pool funding when gasLimit is equal gasUsed

### Chores

* [1193](https://github.com/zeta-chain/node/pull/1193) - switch back to `cosmos/cosmos-sdk`
* [1222](https://github.com/zeta-chain/node/pull/1222) - changed maxNestedMsgs
* [1265](https://github.com/zeta-chain/node/pull/1265) - sync from mockmain
* [1307](https://github.com/zeta-chain/node/pull/1307) - increment handler version

### Tests

* [1135](https://github.com/zeta-chain/node/pull/1135) - Stateful upgrade for smoke tests

### CI

* [1218](https://github.com/zeta-chain/node/pull/1218) - cross-compile release binaries and simplify PR testings
* [1302](https://github.com/zeta-chain/node/pull/1302) - add mainnet builds to goreleaser<|MERGE_RESOLUTION|>--- conflicted
+++ resolved
@@ -75,18 +75,16 @@
 * Added docker-compose and make commands for launching full nodes. `make mainnet-zetarpc-node`  `make mainnet-bitcoind-node`
 * Made adjustments to the docker-compose for launching mainnet full nodes to include examples of using the docker images build from the docker image build pipeline.
 * [1736](https://github.com/zeta-chain/node/pull/1736) - chore: add Ethermint endpoints to OpenAPI
-<<<<<<< HEAD
 * Re-wrote Dockerfile for building Zetacored docker images. 
 * Adjusted the docker-compose files for Zetacored nodes to utilize the new docker image.
 * Added scripts for the new docker image that facilitate the start up automation.
 * Adjusted the docker pipeline slightly to pull the version on PR from the app.go file.
-=======
 * [1781](https://github.com/zeta-chain/node/pull/1781) - add codecov coverage report in CI
 
 ### Features
 
 * [1425](https://github.com/zeta-chain/node/pull/1425) add `whitelist-erc20` command
->>>>>>> 85eda628
+
 
 ### Chores
 
